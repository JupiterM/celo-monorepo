--- conflicted
+++ resolved
@@ -36,11 +36,7 @@
   docker:
     - image: celohq/circleci:geth1.9
   environment:
-<<<<<<< HEAD
     CELO_BLOCKCHAIN_BRANCH_TO_TEST: trevor/p2p-handshake-1.9
-=======
-    CELO_BLOCKCHAIN_BRANCH_TO_TEST: mrsmkl/gas-payment-change-m02-alt
->>>>>>> 6807666e
 
 general:
   artifacts:
