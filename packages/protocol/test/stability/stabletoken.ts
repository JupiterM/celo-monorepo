import {
  assertLogMatches,
  assertLogMatches2,
  assertRevert,
  NULL_ADDRESS,
  timeTravel,
} from '@celo/protocol/lib/test-utils'
import { fixed1, toFixed } from '@celo/protocol/lib/fixidity'
import { BigNumber } from 'bignumber.js'
import * as _ from 'lodash'
import { RegistryInstance, StableTokenInstance } from 'types'

const Registry: Truffle.Contract<RegistryInstance> = artifacts.require('Registry')
const StableToken: Truffle.Contract<StableTokenInstance> = artifacts.require('StableToken')

// @ts-ignore
// TODO(mcortesi): Use BN.js
StableToken.numberFormat = 'BigNumber'

contract('StableToken', (accounts: string[]) => {
  let stableToken: StableTokenInstance
  let registry: RegistryInstance
  let initializationTime

  const amountToMint = 10
  const SECONDS_IN_A_WEEK = 60 * 60 * 24 * 7

  beforeEach(async () => {
    registry = await Registry.new()
    stableToken = await StableToken.new()
    await stableToken.initialize(
      'Celo Dollar',
      'cUSD',
      18,
      registry.address,
      fixed1,
      SECONDS_IN_A_WEEK
    )
    initializationTime = (await web3.eth.getBlock('latest')).timestamp
  })

  describe('#initialize()', () => {
    it('should have set a name', async () => {
      const name: string = await stableToken.name()
      assert.equal(name, 'Celo Dollar')
    })

    it('should have set a symbol', async () => {
      const name: string = await stableToken.symbol()
      assert.equal(name, 'cUSD')
    })

    it('should have set the owner', async () => {
      const owner: string = await stableToken.owner()
      assert.equal(owner, accounts[0])
    })

    it('should have set decimals', async () => {
      const decimals = await stableToken.decimals()
      assert.equal(decimals.toNumber(), 18)
    })

    it('should have set the registry address', async () => {
      const registryAddress: string = await stableToken.registry()
      assert.equal(registryAddress, registry.address)
    })

    it('should have set the inflation rate parameters', async () => {
      const [
        rate,
        factor,
        updatePeriod,
        factorLastUpdated,
      ] = await stableToken.getInflationParameters()
      assert.isTrue(rate.eq(fixed1))
      assert.isTrue(factor.eq(fixed1))
      assert.equal(updatePeriod.toNumber(), SECONDS_IN_A_WEEK)
      assert.equal(factorLastUpdated.toNumber(), initializationTime)
    })

    it('should not be callable again', async () => {
      await assertRevert(
        stableToken.initialize(
          'Celo Dollar',
          'cUSD',
          18,
          registry.address,
          fixed1,
          SECONDS_IN_A_WEEK
        )
      )
    })
  })

  describe('#setRegistry()', () => {
    const nonOwner: string = accounts[1]
    const anAddress: string = accounts[2]

    it('should allow owner to set registry', async () => {
      await stableToken.setRegistry(anAddress)
      assert.equal(await stableToken.registry(), anAddress)
    })

    it('should not allow other users to set registry', async () => {
      await assertRevert(stableToken.setRegistry(anAddress, { from: nonOwner }))
    })
  })

  describe('#setMinter()', () => {
    const minter = accounts[0]
    it('should allow owner to set minter', async () => {
      await stableToken.setMinter(minter)
      assert.equal(await stableToken.minter(), minter)
    })

    it('should not allow anyone else to set minter', async () => {
      await assertRevert(stableToken.setMinter(minter, { from: accounts[1] }))
    })
  })

  describe('#mint()', () => {
    const minter = accounts[0]
    beforeEach(async () => {
      await stableToken.setMinter(minter)
    })

    it('should allow minter to mint', async () => {
      await stableToken.mint(minter, amountToMint)
      const balance = (await stableToken.balanceOf(minter)).toNumber()
      assert.equal(balance, amountToMint)
      const supply = (await stableToken.totalSupply()).toNumber()
      assert.equal(supply, amountToMint)
    })

    it('should not allow anyone else to mint', async () => {
      await assertRevert(stableToken.mint(minter, amountToMint, { from: accounts[1] }))
    })
  })

  describe('#transferWithComment()', () => {
    const sender = accounts[0]
    const receiver = accounts[1]
    const comment = 'tacos at lunch'

    beforeEach(async () => {
      await stableToken.setMinter(sender)
      await stableToken.mint(sender, amountToMint)
    })

    it('should transfer balance with a comment', async () => {
      const startBalanceFrom = (await stableToken.balanceOf(sender)).toNumber()
      const startBalanceTo = (await stableToken.balanceOf(receiver)).toNumber()
      const res = await stableToken.transferWithComment(receiver, 5, comment)
      const transferEvent = _.find(res.logs, { event: 'Transfer' })
      const transferCommentEvent = _.find(res.logs, { event: 'TransferComment' })
      assert.exists(transferEvent)
      assert.equal(transferCommentEvent.args.comment, comment)
      const endBalanceFrom = await stableToken.balanceOf(sender)
      const endBalanceTo = await stableToken.balanceOf(receiver)
      assert.equal(endBalanceFrom.toNumber(), startBalanceFrom - 5)
      assert.equal(endBalanceTo.toNumber(), startBalanceTo + 5)
    })

    it('should not allow transferring to the null address', async () => {
      await assertRevert(stableToken.transferWithComment(NULL_ADDRESS, 1, comment))
    })

    it('should not allow transferring more than the owner has', async () => {
      const value = (await stableToken.balanceOf(sender)).toNumber() + 1
      await assertRevert(stableToken.transferWithComment(receiver, value, comment))
    })

    describe('when inflation factor is outdated', () => {
      const inflationRate = toFixed(201 / 200)
      beforeEach(async () => {
        await stableToken.setInflationParameters(inflationRate, SECONDS_IN_A_WEEK)
        await timeTravel(SECONDS_IN_A_WEEK, web3)
      })

      it('should update factor', async () => {
        await stableToken.transferWithComment(receiver, 5, comment)
        const [, factor, updatePeriod, lastUpdated] = await stableToken.getInflationParameters()
        assert.isTrue(factor.eq(inflationRate))
        assert.equal(lastUpdated.toNumber(), initializationTime + updatePeriod.toNumber())
      })

      it('should emit InflationFactorUpdated event', async () => {
        const res = await stableToken.transferWithComment(receiver, 5, comment)
        assertLogMatches2(res.logs[0], {
          event: 'InflationFactorUpdated',
          args: {
            factor: inflationRate,
            lastUpdated: initializationTime + SECONDS_IN_A_WEEK,
          },
        })
      })
    })
  })

  describe('#setInflationParameters()', () => {
    const inflationRate = toFixed(15 / 7)
    it('should update parameters', async () => {
      const newUpdatePeriod = SECONDS_IN_A_WEEK + 5
      await stableToken.setInflationParameters(inflationRate, newUpdatePeriod)
      const [rate, , updatePeriod, lastUpdated] = await stableToken.getInflationParameters()
      assert.isTrue(rate.eq(inflationRate))
      assert.equal(updatePeriod.toNumber(), newUpdatePeriod)
      assert.equal(lastUpdated.toNumber(), initializationTime)
    })

    it('should emit an InflationParametersUpdated event', async () => {
      const newUpdatePeriod = SECONDS_IN_A_WEEK + 5
      const res = await stableToken.setInflationParameters(inflationRate, newUpdatePeriod)
      assertLogMatches2(res.logs[0], {
        event: 'InflationParametersUpdated',
        args: {
          rate: inflationRate,
          updatePeriod: newUpdatePeriod,
          lastUpdated: initializationTime,
        },
      })
    })

    it('updates inflationFactor when out of date', async () => {
      const initialRate = toFixed(3 / 2)
      const expectedFactor = toFixed(3 / 2)
      const newRate = toFixed(1)
      await stableToken.setInflationParameters(initialRate, SECONDS_IN_A_WEEK)
      await timeTravel(SECONDS_IN_A_WEEK, web3)
      const res = await stableToken.setInflationParameters(newRate, SECONDS_IN_A_WEEK)
      const [rate, factor, , lastUpdated] = await stableToken.getInflationParameters()
      assertLogMatches2(res.logs[0], {
        event: 'InflationFactorUpdated',
        args: {
          factor: factor,
          lastUpdated,
        },
      })
      assert.isTrue(rate.eq(newRate))
      assert.isTrue(factor.eq(expectedFactor))
      assert.exists(lastUpdated)
    })

    it('should revert when a zero rate is provided', async () => {
      await assertRevert(stableToken.setInflationParameters(toFixed(0), SECONDS_IN_A_WEEK))
    })
  })

  describe('#balanceOf()', () => {
    const minter = accounts[0]
    const mintAmount = 1000

    beforeEach(async () => {
      await stableToken.setMinter(minter)
      await stableToken.mint(minter, mintAmount)
    })

    describe('#when there is no inflation', () => {
      it('should fetch unmodified balance', async () => {
        const balance = (await stableToken.balanceOf(minter)).toNumber()
        assert.equal(balance, mintAmount)
        await timeTravel(SECONDS_IN_A_WEEK, web3)
        const adjustedBalance = (await stableToken.balanceOf(minter)).toNumber()
        assert.equal(adjustedBalance, balance)
      })
    })

    describe('#when there is 0.5% weekly inflation', () => {
      beforeEach(async () => {
        await stableToken.setInflationParameters(toFixed(1005 / 1000), SECONDS_IN_A_WEEK)
        await timeTravel(SECONDS_IN_A_WEEK, web3)
      })

      it('should return depreciated balance value', async () => {
        const adjustedBalance = (await stableToken.balanceOf(minter)).toNumber()
        assert.equal(adjustedBalance, 995)
      })
    })
  })

  describe('#valueToUnits()', () => {
    beforeEach(async () => {
      await stableToken.setInflationParameters(toFixed(1005 / 1000), SECONDS_IN_A_WEEK)
      await timeTravel(SECONDS_IN_A_WEEK, web3)
    })

    it('value 995 should correspond to roughly 1000 units after .005 depreciation', async () => {
      await stableToken.setInflationParameters(fixed1, SECONDS_IN_A_WEEK)
      const units = (await stableToken.valueToUnits(995)).toNumber()
      assert.equal(units, 999) // roundoff err
    })

    it('value 990 should correspond to roughly 1000 units after .005 depreciation twice', async () => {
      await timeTravel(SECONDS_IN_A_WEEK, web3)
      await stableToken.setInflationParameters(fixed1, SECONDS_IN_A_WEEK)
      const units = (await stableToken.valueToUnits(990)).toNumber()
      assert.equal(units, 999) // roundoff err
    })
  })

  describe('#unitsToValue()', () => {
    beforeEach(async () => {
      await stableToken.setInflationParameters(toFixed(1005 / 1000), SECONDS_IN_A_WEEK)
      await timeTravel(SECONDS_IN_A_WEEK, web3)
    })

    it('1000 in units should be 995 in value after .005 depreciation', async () => {
      await stableToken.setInflationParameters(fixed1, SECONDS_IN_A_WEEK)
      const value = (await stableToken.unitsToValue(1000)).toNumber()
      assert.equal(value, 995)
    })

    it('1000 in units should be 990 in value after .005 depreciation twice', async () => {
      await timeTravel(SECONDS_IN_A_WEEK, web3)
      await stableToken.setInflationParameters(fixed1, SECONDS_IN_A_WEEK)
      const value = (await stableToken.unitsToValue(1000)).toNumber()
      assert.equal(value, 990)
    })
  })

  describe('#fractionMulExp()', () => {
    it('can do generic computations', async () => {
      const [numerator, denominator] = await stableToken.fractionMulExp.call(1, 2, 3, 4, 5, 6)
      assert.equal(numerator.toNumber(), 118652)
      assert.equal(denominator.toNumber(), 1000000)
    })

    it('works with exponent zero', async () => {
      const [numerator, denominator] = await stableToken.fractionMulExp.call(1, 2, 3, 4, 0, 6)
      assert.equal(numerator.toNumber(), 500000)
      assert.equal(denominator.toNumber(), 1000000)
    })

    it('works with precision zero', async () => {
      const [numerator, denominator] = await stableToken.fractionMulExp.call(1, 2, 3, 4, 5, 0)
      assert.equal(numerator.toNumber(), 0)
      assert.equal(denominator.toNumber(), 1)
    })

    it('fails if a zero aDenominator is provided', async () => {
      await assertRevert(stableToken.fractionMulExp(1, 0, 3, 4, 5, 6))
    })

    it('fails if a zero bDenominator is provided', async () => {
      await assertRevert(stableToken.fractionMulExp(1, 2, 3, 0, 5, 6))
    })
  })

  describe('#burn()', () => {
    const minter = accounts[0]
    const amountToBurn = 5
    beforeEach(async () => {
      await stableToken.setMinter(minter)
      await stableToken.mint(minter, amountToMint)
    })

    it('should allow minter to burn', async () => {
      await stableToken.burn(amountToBurn)
      const balance = (await stableToken.balanceOf(minter)).toNumber()
      const expectedBalance = amountToMint - amountToBurn
      assert.equal(balance, expectedBalance)
      const supply = (await stableToken.totalSupply()).toNumber()
      assert.equal(supply, expectedBalance)
    })

    it('should not allow anyone else to burn', async () => {
      await assertRevert(stableToken.burn(amountToBurn, { from: accounts[1] }))
    })
  })

  describe('#updateInflationFactor()', () => {
    describe('modifier should be called and emit an event on', () => {
      const sender = accounts[0]
      const receiver = accounts[1]
<<<<<<< HEAD
      const inflationRate = toFixed(201 / 200)

      beforeEach(async () => {
        await stableToken.setMinter(sender)
        await stableToken.mint(sender, 1000)
        await stableToken.setInflationParameters(inflationRate, SECONDS_IN_A_WEEK)
=======
      const inflationRateNumerator = 201
      const inflationRateDenominator = 200
      const amount = new BigNumber(10000000000000000000)

      beforeEach(async () => {
        await stableToken.setMinter(sender)
        await stableToken.mint(sender, amount.times(2))
        await stableToken.setInflationParameters(
          inflationRateNumerator,
          inflationRateDenominator,
          SECONDS_IN_A_WEEK
        )
>>>>>>> d463ba12
        await timeTravel(SECONDS_IN_A_WEEK, web3)
      })

      async function assertInflationUpdatedEvent(log, requestBlockTime, inflationPeriods = 1) {
        assertLogMatches(log, 'InflationFactorUpdated', {
<<<<<<< HEAD
          factor: inflationRate,
=======
          numerator: Math.pow(inflationRateNumerator, inflationPeriods),
          denominator: Math.pow(inflationRateDenominator, inflationPeriods),
>>>>>>> d463ba12
          lastUpdated: requestBlockTime,
        })
      }

      it('setInflationParameters', async () => {
        const res = await stableToken.setInflationParameters(fixed1, SECONDS_IN_A_WEEK)
        await assertInflationUpdatedEvent(res.logs[0], initializationTime + SECONDS_IN_A_WEEK)
      })

      it('approve', async () => {
        const res = await stableToken.approve(receiver, amount)
        await assertInflationUpdatedEvent(res.logs[0], initializationTime + SECONDS_IN_A_WEEK)
      })

      it('mint', async () => {
        const res = await stableToken.mint(sender, amountToMint)
        await assertInflationUpdatedEvent(res.logs[0], initializationTime + SECONDS_IN_A_WEEK)
      })

      it('transferWithComment', async () => {
        const res = await stableToken.transferWithComment(receiver, amount, 'hi')
        await assertInflationUpdatedEvent(res.logs[0], initializationTime + SECONDS_IN_A_WEEK)
      })

      it('burn', async () => {
        const res = await stableToken.mint(sender, amount)
        await assertInflationUpdatedEvent(res.logs[0], initializationTime + SECONDS_IN_A_WEEK)
      })

<<<<<<< HEAD
      it('transferFrom', async () => {
        // force inflation factor to be updated, don't change value
        await stableToken.approve(receiver, 1)
        await stableToken.setInflationParameters(fixed1, SECONDS_IN_A_WEEK)
=======
      it.only('transferFrom', async () => {
        await stableToken.approve(receiver, amount)
>>>>>>> d463ba12
        await timeTravel(SECONDS_IN_A_WEEK, web3)
        const res = await stableToken.transferFrom(sender, receiver, amount, { from: receiver })
        await assertInflationUpdatedEvent(
          res.logs[0],
          initializationTime + SECONDS_IN_A_WEEK * 2,
          2
        )
      })

      it('transfer', async () => {
        const res = await stableToken.transfer(receiver, 1)
        await assertInflationUpdatedEvent(res.logs[0], initializationTime + SECONDS_IN_A_WEEK)
      })
    })
  })

  describe('#ERC20Functions', () => {
    const sender = accounts[0]
    const receiver = accounts[1]
    const transferAmount = 1

    beforeEach(async () => {
      await stableToken.setMinter(sender)
      await stableToken.mint(sender, amountToMint)
    })

    describe('#balanceOf()', () => {
      it('should match the minted amount', async () => {
        assert.equal((await stableToken.balanceOf(sender)).toNumber(), amountToMint)
      })
    })

    describe('#approve()', () => {
      it('should set "allowed"', async () => {
        await stableToken.approve(receiver, transferAmount)
        assert.equal((await stableToken.allowance(sender, receiver)).toNumber(), transferAmount)
      })
    })

    describe('#allowance()', () => {
      it('should return the allowance', async () => {
        await stableToken.approve(receiver, transferAmount)
        assert.equal((await stableToken.allowance(sender, receiver)).toNumber(), transferAmount)
      })
    })

    const assertBalance = async (address: string, balance: BigNumber) => {
      assert.equal((await stableToken.balanceOf(address)).toNumber(), balance.toNumber())
    }

    describe('#transfer()', () => {
      it('should transfer balance from one user to another', async () => {
        const startBalanceFrom = await stableToken.balanceOf(sender)
        const startBalanceTo = await stableToken.balanceOf(receiver)
        await stableToken.transfer(receiver, transferAmount)
        await assertBalance(sender, startBalanceFrom.minus(transferAmount))
        await assertBalance(receiver, startBalanceTo.plus(transferAmount))
      })

      it('should not allow transferring to the null address', async () => {
        await assertRevert(stableToken.transfer(NULL_ADDRESS, transferAmount))
      })

      it('should not allow transferring more than the sender has', async () => {
        // We try to send four more tokens than the sender has, in case they happen to mine the
        // block with this transaction, which will reward them with 3 tokens.
        const value = (await stableToken.balanceOf(sender)).toNumber() + 4
        await assertRevert(stableToken.transfer(receiver, value))
      })
    })

    describe('#transferFrom()', () => {
      beforeEach(async () => {
        await stableToken.approve(receiver, transferAmount)
      })

      it('should transfer balance from one user to another', async () => {
        const startBalanceFrom = await stableToken.balanceOf(sender)
        const startBalanceTo = await stableToken.balanceOf(receiver)
        await stableToken.transferFrom(sender, receiver, transferAmount, { from: receiver })
        await assertBalance(sender, startBalanceFrom.minus(transferAmount))
        await assertBalance(receiver, startBalanceTo.plus(transferAmount))
      })

      it('should not allow transferring to the null address', async () => {
        await assertRevert(
          stableToken.transferFrom(sender, NULL_ADDRESS, transferAmount, { from: receiver })
        )
      })

      it('should not allow transferring more than the sender has', async () => {
        // We try to send four more tokens than the sender has, in case they happen to mine the
        // block with this transaction, which will reward them with 3 tokens.
        const value = (await stableToken.balanceOf(sender)).toNumber() + 4
        await stableToken.approve(receiver, value)
        await assertRevert(stableToken.transferFrom(sender, receiver, value, { from: receiver }))
      })

      it('should not allow transferring more than the spender is allowed', async () => {
        await assertRevert(
          stableToken.transferFrom(sender, receiver, 2, {
            from: receiver,
          })
        )
      })
    })
  })
})<|MERGE_RESOLUTION|>--- conflicted
+++ resolved
@@ -5,7 +5,7 @@
   NULL_ADDRESS,
   timeTravel,
 } from '@celo/protocol/lib/test-utils'
-import { fixed1, toFixed } from '@celo/protocol/lib/fixidity'
+import { fixed1, toFixed, fromFixed } from '@celo/protocol/lib/fixidity'
 import { BigNumber } from 'bignumber.js'
 import * as _ from 'lodash'
 import { RegistryInstance, StableTokenInstance } from 'types'
@@ -372,38 +372,19 @@
     describe('modifier should be called and emit an event on', () => {
       const sender = accounts[0]
       const receiver = accounts[1]
-<<<<<<< HEAD
       const inflationRate = toFixed(201 / 200)
-
-      beforeEach(async () => {
-        await stableToken.setMinter(sender)
-        await stableToken.mint(sender, 1000)
-        await stableToken.setInflationParameters(inflationRate, SECONDS_IN_A_WEEK)
-=======
-      const inflationRateNumerator = 201
-      const inflationRateDenominator = 200
       const amount = new BigNumber(10000000000000000000)
 
       beforeEach(async () => {
         await stableToken.setMinter(sender)
         await stableToken.mint(sender, amount.times(2))
-        await stableToken.setInflationParameters(
-          inflationRateNumerator,
-          inflationRateDenominator,
-          SECONDS_IN_A_WEEK
-        )
->>>>>>> d463ba12
+        await stableToken.setInflationParameters(inflationRate, SECONDS_IN_A_WEEK)
         await timeTravel(SECONDS_IN_A_WEEK, web3)
       })
 
       async function assertInflationUpdatedEvent(log, requestBlockTime, inflationPeriods = 1) {
         assertLogMatches(log, 'InflationFactorUpdated', {
-<<<<<<< HEAD
-          factor: inflationRate,
-=======
-          numerator: Math.pow(inflationRateNumerator, inflationPeriods),
-          denominator: Math.pow(inflationRateDenominator, inflationPeriods),
->>>>>>> d463ba12
+          factor: toFixed(fromFixed(inflationRate).pow(inflationPeriods)),
           lastUpdated: requestBlockTime,
         })
       }
@@ -433,15 +414,8 @@
         await assertInflationUpdatedEvent(res.logs[0], initializationTime + SECONDS_IN_A_WEEK)
       })
 
-<<<<<<< HEAD
       it('transferFrom', async () => {
-        // force inflation factor to be updated, don't change value
-        await stableToken.approve(receiver, 1)
-        await stableToken.setInflationParameters(fixed1, SECONDS_IN_A_WEEK)
-=======
-      it.only('transferFrom', async () => {
         await stableToken.approve(receiver, amount)
->>>>>>> d463ba12
         await timeTravel(SECONDS_IN_A_WEEK, web3)
         const res = await stableToken.transferFrom(sender, receiver, amount, { from: receiver })
         await assertInflationUpdatedEvent(
