--- conflicted
+++ resolved
@@ -7,7 +7,6 @@
   timeTravel,
   NULL_ADDRESS,
 } from '@celo/protocol/lib/test-utils'
-import { fixed1, toFixed } from '@celo/protocol/lib/fixidity'
 import BigNumber from 'bignumber.js'
 import { SortedOraclesContract, SortedOraclesInstance } from 'types'
 
@@ -116,7 +115,7 @@
 
     describe('when a report has been made', () => {
       beforeEach(async () => {
-        await sortedOracles.report(aToken, fixed1, NULL_ADDRESS, NULL_ADDRESS, { from: anOracle })
+        await sortedOracles.report(aToken, 1, 1, NULL_ADDRESS, NULL_ADDRESS, { from: anOracle })
       })
 
       it('should revert when only 1 report exists', async () => {
@@ -129,7 +128,7 @@
           for (let i = 7; i > 3; i--) {
             const anotherOracle = accounts[i]
             await sortedOracles.addOracle(aToken, anotherOracle)
-            await sortedOracles.report(aToken, toFixed(2), anOracle, NULL_ADDRESS, {
+            await sortedOracles.report(aToken, 2, 1, anOracle, NULL_ADDRESS, {
               from: anotherOracle,
             })
           }
@@ -171,7 +170,7 @@
 
     describe('when a report has been made', () => {
       beforeEach(async () => {
-        await sortedOracles.report(aToken, toFixed(10), NULL_ADDRESS, NULL_ADDRESS, {
+        await sortedOracles.report(aToken, 10, 1, NULL_ADDRESS, NULL_ADDRESS, {
           from: anOracle,
         })
       })
@@ -212,7 +211,8 @@
           event: 'MedianUpdated',
           args: {
             token: matchAddress(aToken),
-            value: toFixed(0),
+            numerator: new BigNumber(0),
+            denominator: new BigNumber(0),
           },
         })
 
@@ -262,46 +262,17 @@
     })
 
     it('should increase the number of rates', async () => {
-      await sortedOracles.report(
-        aToken,
-        toFixed(numerator / denominator),
-        NULL_ADDRESS,
-        NULL_ADDRESS,
-        {
-          from: anOracle,
-        }
-      )
+      await sortedOracles.report(aToken, numerator, denominator, NULL_ADDRESS, NULL_ADDRESS, {
+        from: anOracle,
+      })
       assert.equal((await sortedOracles.numRates(aToken)).toNumber(), 1)
     })
 
     it('should set the median rate', async () => {
-      await sortedOracles.report(
-        aToken,
-        toFixed(numerator / denominator),
-        NULL_ADDRESS,
-        NULL_ADDRESS,
-        {
-          from: anOracle,
-        }
-      )
+      await sortedOracles.report(aToken, numerator, denominator, NULL_ADDRESS, NULL_ADDRESS, {
+        from: anOracle,
+      })
       const [actualNumerator, actualDenominator] = await sortedOracles.medianRate(aToken)
-<<<<<<< HEAD
-      assert.isTrue(actualNumerator.eq(toFixed(numerator)))
-      assert.isTrue(actualDenominator.eq(toFixed(denominator)))
-    })
-
-    it('should increase the number of timestamps', async () => {
-      await sortedOracles.report(
-        aToken,
-        toFixed(numerator / denominator),
-        NULL_ADDRESS,
-        NULL_ADDRESS,
-        {
-          from: anOracle,
-        }
-      )
-      assert.equal((await sortedOracles.numTimestamps(aToken)).toNumber(), 1)
-=======
       assertEqualBN(actualNumerator, expectedNumerator)
       assertEqualBN(actualDenominator, expectedDenominator)
     })
@@ -311,19 +282,12 @@
         from: anOracle,
       })
       assertEqualBN(await sortedOracles.numTimestamps(aToken), 1)
->>>>>>> 66d86045
     })
 
     it('should set the median timestamp', async () => {
-      await sortedOracles.report(
-        aToken,
-        toFixed(numerator / denominator),
-        NULL_ADDRESS,
-        NULL_ADDRESS,
-        {
-          from: anOracle,
-        }
-      )
+      await sortedOracles.report(aToken, numerator, denominator, NULL_ADDRESS, NULL_ADDRESS, {
+        from: anOracle,
+      })
       const blockTimestamp = (await web3.eth.getBlock('latest')).timestamp
       assert.equal((await sortedOracles.medianTimestamp(aToken)).toNumber(), blockTimestamp)
     })
@@ -331,7 +295,8 @@
     it('should emit the OracleReported and MedianUpdated events', async () => {
       const resp = await sortedOracles.report(
         aToken,
-        toFixed(numerator / denominator),
+        numerator,
+        denominator,
         NULL_ADDRESS,
         NULL_ADDRESS,
         {
@@ -345,12 +310,8 @@
           token: matchAddress(aToken),
           oracle: matchAddress(anOracle),
           timestamp: matchAny,
-<<<<<<< HEAD
-          value: toFixed(numerator / denominator),
-=======
           numerator: expectedNumerator,
           denominator: expectedDenominator,
->>>>>>> 66d86045
         },
       })
 
@@ -358,19 +319,15 @@
         event: 'MedianUpdated',
         args: {
           token: matchAddress(aToken),
-<<<<<<< HEAD
-          value: toFixed(numerator / denominator),
-=======
           numerator: expectedNumerator,
           denominator: expectedDenominator,
->>>>>>> 66d86045
         },
       })
     })
 
     it('should revert when called by a non-oracle', async () => {
       await assertRevert(
-        sortedOracles.report(aToken, toFixed(numerator / denominator), NULL_ADDRESS, NULL_ADDRESS)
+        sortedOracles.report(aToken, numerator, denominator, NULL_ADDRESS, NULL_ADDRESS)
       )
     })
   })
