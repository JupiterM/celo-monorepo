--- conflicted
+++ resolved
@@ -167,17 +167,6 @@
   $ celocli validator:missed-blocks
 
 OPTIONS
-<<<<<<< HEAD
-  --at-block=at-block       latest block to examine for signer activity
-  --genesis=./genesis.json  path to the genesis block to get the initial validator set, uses contracts if not provided.
-  --lookback=lookback       [default: 120] how many blocks to look back for signer activity
-
-EXAMPLES
-  downtime
-  downtime --genesis genesis.json
-  downtime --at-block 100000 --genesis genesis.json
-  downtime --lookback 500
-=======
   --at-block=at-block                            latest block to examine for signer activity
 
   --gasCurrency=(celo|CELO|cusd|cUSD|auto|Auto)  Use a specific gas currency for transaction fees (defaults to 'auto'
@@ -193,7 +182,6 @@
   missed-blocks --genesis genesis.json
   missed-blocks --at-block 100000 --genesis genesis.json
   missed-blocks --lookback 500
->>>>>>> dcb3eb54
 ```
 
 _See code: [packages/cli/src/commands/validator/missed-blocks.ts](https://github.com/celo-org/celo-monorepo/tree/master/packages/cli/src/commands/validator/missed-blocks.ts)_
