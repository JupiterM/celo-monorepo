import * as React from 'react'
import { colors } from 'src/styles'
import Svg, { Path } from 'svgs'

export default function Tetris() {
  return (
    <Svg width="100%" height="100%" viewBox="0 0 421 301" fill="none">
<<<<<<< HEAD
      {PATHS.map((path) => <Path key={path} d={path} stroke="#81868B" strokeMiterlimit="10" />)}
=======
      {PATHS.map((path) => (
        <Path key={path} d={path} stroke={'#CFCFCF'} strokeMiterlimit="10" />
      ))}
>>>>>>> 9c60e55f
      <Path
        d="M335.738 42.236C326.939 65.5568 306.233 83.2383 289.516 81.6523C272.799 80.0662 265.233 61.1511 272.682 39.4163C280.073 17.6228 298.96 0 317.085 0C335.21 0 344.595 18.9151 335.738 42.236Z"
        fill={colors.primary}
      />
    </Svg>
  )
}

const PATHS = [
  'M386.82 147.078C368.481 147.078 353.615 161.966 353.615 180.332C353.615 198.697 368.481 213.585 386.82 213.585C405.158 213.585 420.025 198.697 420.025 180.332C420.025 161.966 405.158 147.078 386.82 147.078Z',
  'M299.25 147.078C280.912 147.078 266.045 161.966 266.045 180.332C266.045 198.697 280.912 213.585 299.25 213.585C317.589 213.585 332.455 198.697 332.455 180.332C332.455 161.966 317.589 147.078 299.25 147.078Z',
  'M210.512 147.078C192.174 147.078 177.308 161.966 177.308 180.332C177.308 198.697 192.174 213.585 210.512 213.585C228.851 213.585 243.717 198.697 243.717 180.332C243.717 161.966 228.851 147.078 210.512 147.078Z',
  'M122.943 147.078C104.604 147.078 89.7378 161.966 89.7378 180.332C89.7378 198.697 104.604 213.585 122.943 213.585C141.281 213.585 156.147 198.697 156.147 180.332C156.147 161.966 141.281 147.078 122.943 147.078Z',
  'M34.2048 147.078C15.8663 147.078 0.999997 161.966 0.999995 180.332C0.999994 198.697 15.8663 213.585 34.2048 213.585C52.5433 213.585 67.4096 198.697 67.4096 180.332C67.4096 161.966 52.5433 147.078 34.2048 147.078Z',
  'M386.82 59.149C368.481 59.149 353.615 74.0372 353.615 92.4027C353.615 110.768 368.481 125.657 386.82 125.657C405.158 125.657 420.025 110.768 420.025 92.4028C420.025 74.0372 405.158 59.149 386.82 59.149Z',
  'M210.323 59.1489C191.984 59.1489 177.118 74.0371 177.118 92.4026C177.118 110.768 191.984 125.656 210.323 125.656C228.661 125.656 243.527 110.768 243.527 92.4026C243.527 74.0371 228.661 59.1489 210.323 59.1489Z',
  'M122.943 59.1489C104.604 59.1489 89.7378 74.0371 89.7378 92.4026C89.7378 110.768 104.604 125.656 122.943 125.656C141.281 125.656 156.147 110.768 156.147 92.4026C156.147 74.0371 141.281 59.1489 122.943 59.1489Z',
  'M34.2048 59.1489C15.8663 59.1489 0.999997 74.0371 0.999995 92.4026C0.999994 110.768 15.8663 125.656 34.2048 125.656C52.5433 125.656 67.4096 110.768 67.4096 92.4026C67.4096 74.0371 52.5433 59.1489 34.2048 59.1489Z',
  'M386.82 233.121C368.481 233.121 353.615 248.01 353.615 266.375C353.615 284.741 368.481 299.629 386.82 299.629C405.158 299.629 420.025 284.741 420.025 266.375C420.025 248.01 405.158 233.121 386.82 233.121Z',
  'M299.25 233.121C280.912 233.121 266.045 248.01 266.045 266.375C266.045 284.741 280.912 299.629 299.25 299.629C317.589 299.629 332.455 284.741 332.455 266.375C332.455 248.01 317.589 233.121 299.25 233.121Z',
  'M210.512 233.121C192.174 233.121 177.308 248.01 177.308 266.375C177.308 284.741 192.174 299.629 210.512 299.629C228.851 299.629 243.717 284.741 243.717 266.375C243.717 248.01 228.851 233.121 210.512 233.121Z',
  'M122.943 233.121C104.604 233.121 89.7378 248.01 89.7378 266.375C89.7378 284.741 104.604 299.629 122.943 299.629C141.281 299.629 156.147 284.741 156.147 266.375C156.147 248.01 141.281 233.121 122.943 233.121Z',
  'M34.2048 233.121C15.8663 233.121 0.999997 248.01 0.999995 266.375C0.999994 284.741 15.8663 299.629 34.2048 299.629C52.5433 299.629 67.4096 284.741 67.4096 266.375C67.4096 248.01 52.5433 233.121 34.2048 233.121Z',
]<|MERGE_RESOLUTION|>--- conflicted
+++ resolved
@@ -5,13 +5,7 @@
 export default function Tetris() {
   return (
     <Svg width="100%" height="100%" viewBox="0 0 421 301" fill="none">
-<<<<<<< HEAD
-      {PATHS.map((path) => <Path key={path} d={path} stroke="#81868B" strokeMiterlimit="10" />)}
-=======
-      {PATHS.map((path) => (
-        <Path key={path} d={path} stroke={'#CFCFCF'} strokeMiterlimit="10" />
-      ))}
->>>>>>> 9c60e55f
+      {PATHS.map((path) => <Path key={path} d={path} stroke={'#CFCFCF'} strokeMiterlimit="10" />)}
       <Path
         d="M335.738 42.236C326.939 65.5568 306.233 83.2383 289.516 81.6523C272.799 80.0662 265.233 61.1511 272.682 39.4163C280.073 17.6228 298.96 0 317.085 0C335.21 0 344.595 18.9151 335.738 42.236Z"
         fill={colors.primary}
