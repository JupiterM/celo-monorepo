// Jest Snapshot v1, https://goo.gl/fbAQLP

exports[`IncomingPaymentRequestSummaryNotification renders a number when the address mapping is cached 1`] = `
<View>
  <View
    style={
      Object {
        "marginBottom": 16,
      }
    }
  >
    <View
      style={
        Array [
          Object {
            "backgroundColor": "#FFFFFF",
            "width": "100%",
          },
          Object {
            "elevation": 2,
            "shadowColor": "black",
            "shadowOffset": Object {
              "height": 1,
              "width": 0,
            },
            "shadowOpacity": 0.3,
            "shadowRadius": 1.6,
          },
        ]
      }
    >
      <View
        accessible={true}
        focusable={true}
        nativeBackgroundAndroid={
          Object {
            "attribute": "selectableItemBackground",
            "type": "ThemeAttrAndroid",
          }
        }
        onClick={[Function]}
        onResponderGrant={[Function]}
        onResponderMove={[Function]}
        onResponderRelease={[Function]}
        onResponderTerminate={[Function]}
        onResponderTerminationRequest={[Function]}
        onStartShouldSetResponder={[Function]}
        style={
          Object {
            "padding": 16,
          }
        }
      >
        <View
          style={
            Object {
              "flexDirection": "row",
              "justifyContent": "space-between",
            }
          }
        >
          <View
            style={
              Object {
                "alignItems": "center",
                "paddingRight": 16,
              }
            }
          >
            <View
              style={
                Array [
                  Object {
                    "alignItems": "center",
                    "flexDirection": "row",
                    "justifyContent": "center",
                  },
                  undefined,
                ]
              }
            >
              <View
                style={
                  Array [
                    Object {
                      "alignItems": "center",
                      "justifyContent": "center",
                    },
                    Object {
                      "backgroundColor": "#FEB45E",
                      "borderRadius": 20,
                      "height": 40,
                      "width": 40,
                    },
                  ]
                }
              >
                <Image
                  source={
                    Object {
                      "testUri": "../../../packages/mobile/src/images/unknown-user-icon.png",
                    }
                  }
                  style={
                    Object {
                      "alignItems": "center",
                      "height": 40,
                      "justifyContent": "center",
                      "width": 40,
                    }
                  }
                />
              </View>
            </View>
          </View>
          <View
            style={
              Object {
                "flex": 1,
                "justifyContent": "space-between",
              }
            }
          >
            <Text
              style={
                Object {
                  "color": "#2E3338",
                  "fontFamily": "Hind-SemiBold",
                  "fontSize": 14,
                  "lineHeight": 18,
                }
              }
              testID="IncomingPaymentRequestNotification/FAKE_ID_1/Title"
            >
              +14155550000
               requested
               
              <Text
                numberOfLines={1}
                style={
                  Array [
                    undefined,
                    Object {
                      "color": undefined,
                    },
                  ]
                }
              >
                
                $
                266,000.00
              </Text>
            </Text>
            <View
              style={
                Object {
                  "justifyContent": "space-between",
                  "minHeight": 60,
                  "paddingTop": 2,
                }
              }
            >
              <Text
                style={
                  Object {
                    "color": "#2E3338",
                    "fontFamily": "Hind-Regular",
                    "fontSize": 14,
                    "lineHeight": 18,
                  }
                }
              >
                Dinner for me and the gals, PIZZAA!
              </Text>
<<<<<<< HEAD
            </View>
          </View>
        </View>
        <View
          style={
            Object {
              "flexDirection": "row",
              "marginTop": 5,
            }
          }
        >
          <View
            accessible={true}
            focusable={true}
            nativeBackgroundAndroid={
              Object {
                "attribute": "selectableItemBackgroundBorderless",
                "type": "ThemeAttrAndroid",
              }
            }
            onClick={[Function]}
            onResponderGrant={[Function]}
            onResponderMove={[Function]}
            onResponderRelease={[Function]}
            onResponderTerminate={[Function]}
            onResponderTerminationRequest={[Function]}
            onStartShouldSetResponder={[Function]}
          >
            <Text
              style={
                Array [
                  Object {
                    "color": "#42D689",
                    "fontFamily": "Hind-SemiBold",
                    "fontSize": 14,
                    "lineHeight": 18,
                  },
=======
              <View
                style={
>>>>>>> a021ca14
                  Object {
                    "flexDirection": "row",
                    "marginTop": 12,
                  }
                }
              >
                <View
                  accessible={true}
                  focusable={true}
                  nativeBackgroundAndroid={
                    Object {
                      "attribute": "selectableItemBackgroundBorderless",
                      "type": "ThemeAttrAndroid",
                    }
                  }
                  onClick={[Function]}
                  onResponderGrant={[Function]}
                  onResponderMove={[Function]}
                  onResponderRelease={[Function]}
                  onResponderTerminate={[Function]}
                  onResponderTerminationRequest={[Function]}
                  onStartShouldSetResponder={[Function]}
                >
                  <Text
                    style={
                      Array [
                        Object {
                          "color": "#42D689",
                          "fontFamily": "Hind-SemiBold",
                          "fontSize": 14,
                          "lineHeight": 18,
                        },
                        Object {
                          "paddingEnd": 15,
                        },
                      ]
                    }
                  >
                    global:pay
                  </Text>
                </View>
                <View
                  accessible={true}
                  focusable={true}
                  nativeBackgroundAndroid={
                    Object {
                      "attribute": "selectableItemBackgroundBorderless",
                      "type": "ThemeAttrAndroid",
                    }
                  }
                  onClick={[Function]}
                  onResponderGrant={[Function]}
                  onResponderMove={[Function]}
                  onResponderRelease={[Function]}
                  onResponderTerminate={[Function]}
                  onResponderTerminationRequest={[Function]}
                  onStartShouldSetResponder={[Function]}
                >
                  <Text
                    style={
                      Array [
                        Object {
                          "color": "#42D689",
                          "fontFamily": "Hind-SemiBold",
                          "fontSize": 14,
                          "lineHeight": 18,
                        },
                        Object {
                          "paddingEnd": 15,
                        },
                      ]
                    }
                  >
                    global:decline
                  </Text>
                </View>
              </View>
            </View>
          </View>
        </View>
      </View>
    </View>
  </View>
</View>
`;

exports[`IncomingPaymentRequestSummaryNotification renders correctly for just one alone 1`] = `
<View>
  <View
    style={
      Object {
        "marginBottom": 16,
      }
    }
  >
    <View
      style={
        Array [
          Object {
            "backgroundColor": "#FFFFFF",
            "width": "100%",
          },
          Object {
            "elevation": 2,
            "shadowColor": "black",
            "shadowOffset": Object {
              "height": 1,
              "width": 0,
            },
            "shadowOpacity": 0.3,
            "shadowRadius": 1.6,
          },
        ]
      }
    >
      <View
        accessible={true}
        focusable={true}
        nativeBackgroundAndroid={
          Object {
            "attribute": "selectableItemBackground",
            "type": "ThemeAttrAndroid",
          }
        }
        onClick={[Function]}
        onResponderGrant={[Function]}
        onResponderMove={[Function]}
        onResponderRelease={[Function]}
        onResponderTerminate={[Function]}
        onResponderTerminationRequest={[Function]}
        onStartShouldSetResponder={[Function]}
        style={
          Object {
            "padding": 16,
          }
        }
      >
        <View
          style={
            Object {
              "flexDirection": "row",
              "justifyContent": "space-between",
            }
          }
        >
          <View
            style={
              Object {
                "alignItems": "center",
                "paddingRight": 16,
              }
            }
          >
            <View
              style={
                Array [
                  Object {
                    "alignItems": "center",
                    "flexDirection": "row",
                    "justifyContent": "center",
                  },
                  undefined,
                ]
              }
            >
              <View
                style={
                  Array [
                    Object {
                      "alignItems": "center",
                      "justifyContent": "center",
                    },
                    Object {
                      "backgroundColor": "#FEB45E",
                      "borderRadius": 20,
                      "height": 40,
                      "width": 40,
                    },
                  ]
                }
              >
                <Image
                  source={
                    Object {
                      "testUri": "../../../packages/mobile/src/images/unknown-user-icon.png",
                    }
                  }
                  style={
                    Object {
                      "alignItems": "center",
                      "height": 40,
                      "justifyContent": "center",
                      "width": 40,
                    }
                  }
                />
              </View>
            </View>
          </View>
          <View
            style={
              Object {
                "flex": 1,
                "justifyContent": "space-between",
              }
            }
          >
            <Text
              style={
                Object {
                  "color": "#2E3338",
                  "fontFamily": "Hind-SemiBold",
                  "fontSize": 14,
                  "lineHeight": 18,
                }
              }
              testID="IncomingPaymentRequestNotification/FAKE_ID_1/Title"
            >
              +14155550000
               requested
               
              <Text
                numberOfLines={1}
                style={
                  Array [
                    undefined,
                    Object {
                      "color": undefined,
                    },
                  ]
                }
              >
                
                $
                266,000.00
              </Text>
            </Text>
            <View
              style={
                Object {
                  "justifyContent": "space-between",
                  "minHeight": 60,
                  "paddingTop": 2,
                }
              }
            >
              <Text
                style={
                  Object {
                    "color": "#2E3338",
                    "fontFamily": "Hind-Regular",
                    "fontSize": 14,
                    "lineHeight": 18,
                  }
                }
              >
                Dinner for me and the gals, PIZZAA!
              </Text>
              <View
                style={
                  Object {
                    "flexDirection": "row",
                    "marginTop": 12,
                  }
                }
              >
                <View
                  accessible={true}
                  focusable={true}
                  nativeBackgroundAndroid={
                    Object {
                      "attribute": "selectableItemBackgroundBorderless",
                      "type": "ThemeAttrAndroid",
                    }
                  }
                  onClick={[Function]}
                  onResponderGrant={[Function]}
                  onResponderMove={[Function]}
                  onResponderRelease={[Function]}
                  onResponderTerminate={[Function]}
                  onResponderTerminationRequest={[Function]}
                  onStartShouldSetResponder={[Function]}
                >
                  <Text
                    style={
                      Array [
                        Object {
                          "color": "#42D689",
                          "fontFamily": "Hind-SemiBold",
                          "fontSize": 14,
                          "lineHeight": 18,
                        },
                        Object {
                          "paddingEnd": 15,
                        },
                      ]
                    }
                  >
                    global:pay
                  </Text>
                </View>
                <View
                  accessible={true}
                  focusable={true}
                  nativeBackgroundAndroid={
                    Object {
                      "attribute": "selectableItemBackgroundBorderless",
                      "type": "ThemeAttrAndroid",
                    }
                  }
                  onClick={[Function]}
                  onResponderGrant={[Function]}
                  onResponderMove={[Function]}
                  onResponderRelease={[Function]}
                  onResponderTerminate={[Function]}
                  onResponderTerminationRequest={[Function]}
                  onStartShouldSetResponder={[Function]}
                >
                  <Text
                    style={
                      Array [
                        Object {
                          "color": "#42D689",
                          "fontFamily": "Hind-SemiBold",
                          "fontSize": 14,
                          "lineHeight": 18,
                        },
                        Object {
                          "paddingEnd": 15,
                        },
                      ]
                    }
                  >
                    global:decline
                  </Text>
                </View>
              </View>
            </View>
          </View>
        </View>
      </View>
    </View>
  </View>
</View>
`;

exports[`IncomingPaymentRequestSummaryNotification renders correctly for more than one request 1`] = `
<View>
  <View
    style={
      Array [
        Object {
          "backgroundColor": "#FFFFFF",
          "flexDirection": "row",
          "justifyContent": "space-between",
          "padding": 16,
          "width": "100%",
        },
        Object {
          "elevation": 2,
          "shadowColor": "black",
          "shadowOffset": Object {
            "height": 1,
            "width": 0,
          },
          "shadowOpacity": 0.3,
          "shadowRadius": 1.6,
        },
      ]
    }
  >
    <View
      style={
        Object {
          "alignItems": "center",
          "flexDirection": "column",
          "paddingRight": 16,
        }
      }
    >
      <Image
        resizeMode="contain"
        source={
          Object {
            "testUri": "../../../packages/mobile/src/images/send-dollar.png",
          }
        }
        style={
          Object {
            "height": 40,
            "width": 40,
          }
        }
      />
    </View>
    <View
      style={
        Object {
          "flex": 1,
          "justifyContent": "space-between",
        }
      }
    >
      <Text
        style={
          Object {
            "color": "#2E3338",
            "fontFamily": "Hind-Bold",
            "fontSize": 14,
            "lineHeight": 18,
          }
        }
      >
        incomingPaymentRequests
      </Text>
      <View
        style={
          Object {
            "justifyContent": "space-between",
            "minHeight": 60,
          }
        }
      >
        <View
          style={
            Object {
              "flexDirection": "row",
              "marginTop": 5,
            }
          }
        >
          <View
            style={
              Object {
                "flex": 1,
              }
            }
          >
            <Text
              ellipsizeMode="middle"
              numberOfLines={1}
              style={
                Object {
                  "flexDirection": "row",
                }
              }
            >
              <Text
                style={
                  Object {
                    "color": "#81868B",
                    "fontFamily": "Hind-Regular",
                    "fontSize": 14,
                    "lineHeight": 20,
                  }
                }
              >
                +14155550000
                 for 
              </Text>
              <Text
                numberOfLines={1}
                style={
                  Array [
                    Object {
                      "color": "#81868B",
                      "fontFamily": "Hind-Regular",
                      "fontSize": 14,
                      "lineHeight": 20,
                    },
                    Object {
                      "color": "#81868B",
                    },
                  ]
                }
              >
                
                $
                266,000.00
              </Text>
            </Text>
            <View>
              <Text
                style={
                  Object {
                    "color": "#81868B",
                    "fontFamily": "Hind-Regular",
                    "fontSize": 14,
                    "lineHeight": 20,
                  }
                }
              >
                global:moreWithCount
              </Text>
            </View>
          </View>
        </View>
        <View
          style={
            Object {
              "flexDirection": "row",
              "marginTop": 5,
            }
          }
        >
          <View
            accessible={true}
            focusable={true}
            nativeBackgroundAndroid={
              Object {
                "attribute": "selectableItemBackgroundBorderless",
                "type": "ThemeAttrAndroid",
              }
            }
            onClick={[Function]}
            onResponderGrant={[Function]}
            onResponderMove={[Function]}
            onResponderRelease={[Function]}
            onResponderTerminate={[Function]}
            onResponderTerminationRequest={[Function]}
            onStartShouldSetResponder={[Function]}
          >
            <Text
              style={
                Array [
                  Object {
                    "color": "#42D689",
                    "fontFamily": "Hind-SemiBold",
                    "fontSize": 14,
                    "lineHeight": 18,
                  },
                  Object {
                    "paddingEnd": 15,
                  },
                ]
              }
            >
              walletFlow5:review
            </Text>
          </View>
        </View>
      </View>
    </View>
  </View>
</View>
`;<|MERGE_RESOLUTION|>--- conflicted
+++ resolved
@@ -172,48 +172,8 @@
               >
                 Dinner for me and the gals, PIZZAA!
               </Text>
-<<<<<<< HEAD
-            </View>
-          </View>
-        </View>
-        <View
-          style={
-            Object {
-              "flexDirection": "row",
-              "marginTop": 5,
-            }
-          }
-        >
-          <View
-            accessible={true}
-            focusable={true}
-            nativeBackgroundAndroid={
-              Object {
-                "attribute": "selectableItemBackgroundBorderless",
-                "type": "ThemeAttrAndroid",
-              }
-            }
-            onClick={[Function]}
-            onResponderGrant={[Function]}
-            onResponderMove={[Function]}
-            onResponderRelease={[Function]}
-            onResponderTerminate={[Function]}
-            onResponderTerminationRequest={[Function]}
-            onStartShouldSetResponder={[Function]}
-          >
-            <Text
-              style={
-                Array [
-                  Object {
-                    "color": "#42D689",
-                    "fontFamily": "Hind-SemiBold",
-                    "fontSize": 14,
-                    "lineHeight": 18,
-                  },
-=======
               <View
                 style={
->>>>>>> a021ca14
                   Object {
                     "flexDirection": "row",
                     "marginTop": 12,
