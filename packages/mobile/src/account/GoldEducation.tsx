--- conflicted
+++ resolved
@@ -65,13 +65,10 @@
         image: celoEducation3,
         topic: EducationTopic.celo,
       },
-<<<<<<< HEAD
-=======
       {
         image: celoEducation4, // Placeholder Image
         topic: EducationTopic.celo,
       },
->>>>>>> 6e96d6e1
     ].map((step, index) => {
       return {
         ...step,
