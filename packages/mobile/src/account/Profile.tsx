--- conflicted
+++ resolved
@@ -1,22 +1,16 @@
 import ContactCircle from '@celo/react-components/components/ContactCircle'
+import { SettingsItemInput } from '@celo/react-components/components/SettingsItem'
+import colors from '@celo/react-components/styles/colors.v2'
+import fontStyles from '@celo/react-components/styles/fonts.v2'
 import * as React from 'react'
 import { WithTranslation } from 'react-i18next'
-<<<<<<< HEAD
-import { ScrollView, StyleSheet, View } from 'react-native'
-=======
 import { ScrollView, StyleSheet, Text, View } from 'react-native'
 import { SafeAreaView } from 'react-native-safe-area-context'
->>>>>>> 6e96d6e1
 import { connect } from 'react-redux'
+import { setName } from 'src/account/actions'
 import { UserContactDetails } from 'src/account/reducer'
 import { userContactDetailsSelector } from 'src/account/selectors'
-import SettingsItem from 'src/account/SettingsItem'
-import CeloAnalytics from 'src/analytics/CeloAnalytics'
-import { CustomEventNames } from 'src/analytics/constants'
 import { Namespaces, withTranslation } from 'src/i18n'
-import { headerWithCancelButton } from 'src/navigator/Headers'
-import { navigate } from 'src/navigator/NavigationService'
-import { Screens } from 'src/navigator/Screens'
 import { RootState } from 'src/redux/reducers'
 
 interface StateProps {
@@ -24,10 +18,14 @@
   userContact: UserContactDetails
 }
 
+interface DispatchProps {
+  setName: typeof setName
+}
+
 // tslint:disable-next-line: no-empty-interface
 interface OwnProps {}
 
-type Props = OwnProps & StateProps & WithTranslation
+type Props = OwnProps & StateProps & DispatchProps & WithTranslation
 const mapStateToProps = (state: RootState) => {
   return {
     name: state.account.name,
@@ -35,36 +33,34 @@
   }
 }
 
+const mapDispatchToProps = {
+  setName,
+}
+
 export class Profile extends React.Component<Props> {
-  static navigationOptions = headerWithCancelButton
-
-  goToEditProfile = () => {
-    CeloAnalytics.track(CustomEventNames.edit_name)
-    navigate(Screens.EditProfile)
-  }
-
   render() {
     const { t, userContact, name } = this.props
     return (
-      <ScrollView style={style.scrollView}>
-        <View style={style.container}>
-          <View style={style.accountProfile}>
-            <ContactCircle thumbnailPath={userContact.thumbnailPath} name={name} size={55} />
+      <ScrollView style={styles.container}>
+        <SafeAreaView>
+          <Text style={styles.title}>{t('editProfile')}</Text>
+          <View style={styles.accountProfile}>
+            <ContactCircle thumbnailPath={userContact.thumbnailPath} name={name} size={80} />
           </View>
-        </View>
-        <View style={[style.container, style.underlinedBox]}>
-          <SettingsItem
+          <SettingsItemInput
+            value={this.props.name ?? t('global:unknown')}
             testID="ProfileEditName"
-            title={t('editName')}
-            onPress={this.goToEditProfile}
+            title={t('name')}
+            placeholder={t('yourName')}
+            onValueChange={this.props.setName}
           />
-        </View>
+        </SafeAreaView>
       </ScrollView>
     )
   }
 }
 
-const style = StyleSheet.create({
+const styles = StyleSheet.create({
   accountProfile: {
     paddingLeft: 10,
     paddingTop: 30,
@@ -83,10 +79,15 @@
   },
   container: {
     flex: 1,
-    paddingLeft: 20,
+    backgroundColor: colors.light,
+  },
+  title: {
+    ...fontStyles.h2,
+    margin: 16,
   },
 })
 
-export default connect<StateProps, {}, OwnProps, RootState>(mapStateToProps)(
-  withTranslation<Props>(Namespaces.accountScreen10)(Profile)
-)+export default connect<StateProps, {}, OwnProps, RootState>(
+  mapStateToProps,
+  mapDispatchToProps
+)(withTranslation<Props>(Namespaces.accountScreen10)(Profile))