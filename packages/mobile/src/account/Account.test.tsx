import * as React from 'react'
import 'react-native'
import { Provider } from 'react-redux'
import * as renderer from 'react-test-renderer'
import Account from 'src/account/Account'
import { Screens } from 'src/navigator/Screens'
import { createMockStore, getMockStackScreenProps } from 'test/utils'

describe('Account', () => {
  beforeAll(() => {
    jest.useFakeTimers()
  })

  afterAll(() => {
    jest.useRealTimers()
  })

  it('renders correctly', () => {
    const tree = renderer.create(
      <Provider store={createMockStore({})}>
<<<<<<< HEAD
        <Account
          // @ts-ignore
          navigation={mockNavigation}
          route={mockRoute}
        />
=======
        <Account {...getMockStackScreenProps(Screens.Account)} />
>>>>>>> 064b124e
      </Provider>
    )
    expect(tree).toMatchSnapshot()
  })

  it('renders correctly when dev mode active', () => {
    const tree = renderer.create(
      <Provider
        store={createMockStore({
          account: {
            devModeActive: true,
          },
        })}
      >
<<<<<<< HEAD
        <Account
          // @ts-ignore
          navigation={mockNavigation}
          route={mockRoute}
        />
=======
        <Account {...getMockStackScreenProps(Screens.Account)} />
>>>>>>> 064b124e
      </Provider>
    )
    expect(tree).toMatchSnapshot()
  })
})<|MERGE_RESOLUTION|>--- conflicted
+++ resolved
@@ -18,15 +18,7 @@
   it('renders correctly', () => {
     const tree = renderer.create(
       <Provider store={createMockStore({})}>
-<<<<<<< HEAD
-        <Account
-          // @ts-ignore
-          navigation={mockNavigation}
-          route={mockRoute}
-        />
-=======
         <Account {...getMockStackScreenProps(Screens.Account)} />
->>>>>>> 064b124e
       </Provider>
     )
     expect(tree).toMatchSnapshot()
@@ -41,15 +33,7 @@
           },
         })}
       >
-<<<<<<< HEAD
-        <Account
-          // @ts-ignore
-          navigation={mockNavigation}
-          route={mockRoute}
-        />
-=======
         <Account {...getMockStackScreenProps(Screens.Account)} />
->>>>>>> 064b124e
       </Provider>
     )
     expect(tree).toMatchSnapshot()
