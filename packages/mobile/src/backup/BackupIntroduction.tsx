--- conflicted
+++ resolved
@@ -145,17 +145,7 @@
   },
 })
 
-<<<<<<< HEAD
 export default connect<StateProps, DispatchProps, {}, RootState>(mapStateToProps, {
-  setBackupDelayed,
   enterBackupFlow,
   exitBackupFlow,
-})(withTranslation(Namespaces.backupKeyFlow6)(BackupIntroduction))
-=======
-export default componentWithAnalytics(
-  connect<StateProps, DispatchProps, {}, RootState>(mapStateToProps, {
-    enterBackupFlow,
-    exitBackupFlow,
-  })(BackupIntroduction)
-)
->>>>>>> f55764fe
+})(BackupIntroduction)