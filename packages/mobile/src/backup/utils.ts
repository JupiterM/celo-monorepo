--- conflicted
+++ resolved
@@ -47,9 +47,6 @@
       return wordlists.EN
     }
   }
-<<<<<<< HEAD
-=======
-  return wordlist
 }
 
 // TODO(Rossy) Remove after the next alfa testnet reset
@@ -75,5 +72,4 @@
     Logger.error(TAG, 'Failed to retrieve mnemonic', error)
     return null
   }
->>>>>>> f5d0d0e8
 }