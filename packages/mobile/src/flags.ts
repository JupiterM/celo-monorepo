--- conflicted
+++ resolved
@@ -1,10 +1,6 @@
 export const features = {
   SHOW_SHOW_REWARDS_APP_LINK: false,
   USE_COMMENT_ENCRYPTION: true,
-<<<<<<< HEAD
-  SHOW_ADD_FUNDS: true,
-=======
   SHOW_ADD_FUNDS: false,
   DATA_SAVER: true,
->>>>>>> ec055ec4
 }