--- conflicted
+++ resolved
@@ -133,19 +133,16 @@
       Logger.debug('Geth@newGeth', 'DEBUG ' + CustomEventNames.geth_failed_genesis_block)
       throw FailedToFetchGenesisBlockError
     }
-<<<<<<< HEAD
-    if (!(await ensureStaticNodesInitialized())) {
+
+    if (!(await ensureStaticNodesInitialized(sync))) {
       CeloAnalytics.track(CustomEventNames.geth_failed_static_nodes, {
         transactionDuration: Date.now() - transactionStartTime,
       })
       Logger.debug('Geth@newGeth', 'DEBUG ' + CustomEventNames.geth_failed_static_nodes)
-=======
-    if (!(await ensureStaticNodesInitialized(sync))) {
->>>>>>> 69005a01
       throw FailedToFetchStaticNodesError
     }
+
     const geth = await createNewGeth(sync)
-
     try {
       await geth.start()
       gethInstance = geth
