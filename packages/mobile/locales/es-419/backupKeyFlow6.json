{
  "headerTitle": "Clave de la cuenta",
  "introTitle": "La clave de tu cuenta",
  "introBody": "La llave de su cuenta es la parte más importante de su cuenta. Lleva unos cinco minutos",
  "introPrimaryAction": "Configurar Ahora",
  "delayBackup": "Espere una hora",
  "postSetupTitle":"La clave de tu cuenta",
<<<<<<< HEAD
  "postSetupBody": "Si pierdes tu Clave de Cuenta, perderás el acceso a todos tus Celo Dólares y Oro. Nadie, ni siquiera Celo, podrá ayudarle a recuperar su cuenta sin su clave. Guárdela en un lugar seguro y no la comparta",
=======
  "postSetupBody": "Si pierdes tu Clave de Cuenta, perderás el acceso a todos tus Celo Dólares y CELO. Nadie, ni siquiera {{appName}}, podrá ayudarle a recuperar su cuenta sin su clave. Guárdela en un lugar seguro y no la comparta",
>>>>>>> 6e96d6e1
  "postSetupCTA": "Conozca las claves de la cuenta",
  "getBackupKey": "Obtener Clave de Respaldo",
  "setUpSocialBackup": "Configurar Salvaguardas",
  "failedFetchMnemonic": "No se pudo obtener su clave de respaldo",
  "backupAndRecovery": "Respaldo y recuperación",
  "writeDownKey": "Escriba su llave",
  "completeEducation": "Comprendo",
  "backupKey": "Clave de la cuenta",
  "yourBackupKey": "Su clave de respaldo",
  "moreInfo": "Más Información",
<<<<<<< HEAD
  "backupKeyNotification": "Sin una clave de respaldo, puede perder el acceso a la billetera.",
=======
  "backupKeyNotification": "Su clave de cuenta es la parte más importante de su cuenta",
>>>>>>> 6e96d6e1
  "backupKeySummary":  "Encuentra un lugar privado y anota tu Clave de Cuenta. Por favor, guárdela en un lugar seguro. No la guardes en tu teléfono.",
  "backupPrompt":
    "Para seguridad de sus fondos, su cuenta está bloqueada hasta que obtenga su clave de respaldo.",
  "copied": "Clave copiada al portapapeles",
  "savedConfirmation": "Sí, he escrito mi llave",
  "invalidBackupPhrase": "Clave de cuenta inválida",
  "importBackupFailed": "No se pudo importar la billetera",
  "backupQuizFailed": "La clave de la cuenta que ha introducido es incorrecta. Por favor, inténtelo de nuevo.",
  "backupComplete": {
    "header": "Copia de Seguridad Completa",
    "0": "¡Correcto!",
    "1": "Ahora puede configurar las salvaguardas.",
    "2": "¡Está todo configurado!"
  },
  "socialBackupIntro": {
    "header": "Cómo incluir salvaguardas",
    "body":
      "Las salvaguardas son una capa adicional de resguardo para su cuenta en el caso de que pierda la clave de respaldo. Una vez configuradas las salvaguardas, podrá restaurar su cuenta con la ayuda de dos amigos o miembros de su familia. ",
    "warning": "NO DEBE REVELARLE A NADIE LAS IDENTIDADES DE SUS SALVAGUARDAS.",
    "skip": "Omitir por ahora"
  },
  "socialBackupPhraseHeader": "Frase de protección {{index}}",
  "backupQuizWordCount":"¿Cuál es la palabra <0>{{{ordinal}}</0> de su clave de cuenta?",
  "socialBackup": {
    "body":
      "Comparta cada frase que aparece a continuación con un amigo. Asegúrese de enviar solo una frase a cada persona.",
    "confirmation": "He enviado cada una de las salvaguardas a un amigo de confianza.",
    "yourSafeguards": "Sus salvaguardas"
  },
  "cancelDialog": {
    "title": "Termine de configurar su Clave de Cuenta",
    "body": "Las claves de la cuenta son extremadamente importantes. Sin una llave, puedes perder el acceso a tu billetera para siempre. Estarás bloqueado para enviar cualquier transacción hasta que termines de configurar tu Clave de Cuenta",
    "action": "Completar ahora",
    "secondary": "Establecer más tarde"
  },
  "backupPhrasePlaceholder":
    "caballo leopardo perro mono tiburón tigre lémur ballena calamar lobo ardilla ratón león elefante gato langostino oso pingüino ciervo tortuga zorro cebra cabra jirafa",
  "guide": [
    {
      "title": "La clave de su cuenta es un tipo especial de contraseña",
      "text": "La clave de su cuenta es la única manera de acceder a su cuenta"
    },
    {
      "title": "Sin tu llave, puedes perder el acceso para siempre",
      "text": "Si pierde su teléfono, debe tener la llave para recuperar su cuenta. Nadie, ni siquiera {{appName}}, podrá recuperar sus fondos sin ella"
    },
    {
      "title": "Escríbelo",
      "text": "Escriba su clave de cuenta y guárdela en un lugar seguro. No la guardes en tu teléfono."
    },
    {
      "title": "Mantenga su llave en privado",
      "text": "Cualquiera con su llave tendrá acceso a su cuenta y a todos sus fondos. No lo comparta con otros"
    }
  ]
}<|MERGE_RESOLUTION|>--- conflicted
+++ resolved
@@ -5,11 +5,7 @@
   "introPrimaryAction": "Configurar Ahora",
   "delayBackup": "Espere una hora",
   "postSetupTitle":"La clave de tu cuenta",
-<<<<<<< HEAD
-  "postSetupBody": "Si pierdes tu Clave de Cuenta, perderás el acceso a todos tus Celo Dólares y Oro. Nadie, ni siquiera Celo, podrá ayudarle a recuperar su cuenta sin su clave. Guárdela en un lugar seguro y no la comparta",
-=======
   "postSetupBody": "Si pierdes tu Clave de Cuenta, perderás el acceso a todos tus Celo Dólares y CELO. Nadie, ni siquiera {{appName}}, podrá ayudarle a recuperar su cuenta sin su clave. Guárdela en un lugar seguro y no la comparta",
->>>>>>> 6e96d6e1
   "postSetupCTA": "Conozca las claves de la cuenta",
   "getBackupKey": "Obtener Clave de Respaldo",
   "setUpSocialBackup": "Configurar Salvaguardas",
@@ -20,11 +16,7 @@
   "backupKey": "Clave de la cuenta",
   "yourBackupKey": "Su clave de respaldo",
   "moreInfo": "Más Información",
-<<<<<<< HEAD
-  "backupKeyNotification": "Sin una clave de respaldo, puede perder el acceso a la billetera.",
-=======
   "backupKeyNotification": "Su clave de cuenta es la parte más importante de su cuenta",
->>>>>>> 6e96d6e1
   "backupKeySummary":  "Encuentra un lugar privado y anota tu Clave de Cuenta. Por favor, guárdela en un lugar seguro. No la guardes en tu teléfono.",
   "backupPrompt":
     "Para seguridad de sus fondos, su cuenta está bloqueada hasta que obtenga su clave de respaldo.",
