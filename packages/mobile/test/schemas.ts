--- conflicted
+++ resolved
@@ -291,20 +291,20 @@
   },
 }
 
-<<<<<<< HEAD
 export const v1Schema = {
   ...v0Schema,
   identity: {
     ...v0Schema.identity,
     isValidRecipient: false,
     secureSendPhoneNumberMapping: {},
-=======
+  },
+}
+
 export const v2Schema = {
   ...v1Schema,
   account: {
     ...v1Schema.account,
     retryVerificationWithForno: true,
->>>>>>> b3db5a84
   },
 }
 
