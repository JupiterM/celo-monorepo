{{/* vim: set filetype=mustache: */}}
{{/*
Expand the name of the chart.
*/}}
{{- define "ethereum.name" -}}
{{- default .Chart.Name .Values.nameOverride | trunc 63 | trimSuffix "-" -}}
{{- end -}}

{{/*
Create a default fully qualified app name.
We truncate at 63 chars because some Kubernetes name fields are limited to this (by the DNS naming spec).
If release name contains chart name it will be used as a full name.
*/}}
{{- define "ethereum.fullname" -}}
{{- if .Values.fullnameOverride -}}
{{- .Values.fullnameOverride | trunc 63 | trimSuffix "-" -}}
{{- else -}}
{{- $name := "" -}}
{{- if contains $name .Release.Name -}}
{{- .Release.Name | trunc 63 | trimSuffix "-" -}}
{{- else -}}
{{- printf "%s-%s" .Release.Name $name | trunc 63 | trimSuffix "-" -}}
{{- end -}}
{{- end -}}
{{- end -}}

{{/*
Create chart name and version as used by the chart label.
*/}}
{{- define "ethereum.chart" -}}
{{- printf "%s-%s" .Chart.Name .Chart.Version | replace "+" "_" | trunc 63 | trimSuffix "-" -}}
{{- end -}}

{{- define "standard.labels" -}}
{{- include "standard.short_labels" . }}
chart: {{ template "ethereum.chart" . }}
heritage: {{ .Release.Service }}
{{- end -}}

{{- define "standard.short_labels" -}}
app: {{ template "ethereum.name" . }}
release: {{ .Release.Name }}
{{- end -}}

<<<<<<< HEAD
{{- define "celo.init-genesis-container" -}}
- name: init-genesis
  image: {{ .Values.geth.image.repository }}:{{ .Values.geth.image.tag }}
  imagePullPolicy: {{ .Values.imagePullPolicy }}
  args:
  - "init"
  - "/var/geth/genesis.json"
  volumeMounts:
  - name: data
    mountPath: /root/.celo
  - name: config
    mountPath: /var/geth
=======
{{- define "celo.get-bootnodes-container" -}}
- name: get-bootnodes
  image: celohq/minimal:latest
  imagePullPolicy: {{ .Values.imagePullPolicy }}
  command: ["/bin/sh"]
  args:
  - "-c"
  - |-
{{ .Files.Get "scripts/get-bootnode.sh" | indent 4 }}
  env:
  - name: BOOTNODE_SVC
    value: {{ template "ethereum.fullname" . }}-bootnode.{{ .Release.Namespace }}
  volumeMounts:
  - name: data
    mountPath: /geth
{{- end -}}

{{- define "celo.node-volumes" -}}
volumes:
- name: data
  persistentVolumeClaim:
    claimName: {{ template "ethereum.fullname" . }}-{{ .node_prefix }}-pvc
- name: config
  configMap:
    name: {{ template "ethereum.fullname" . }}-geth-config
- name: account
  secret:
    secretName: {{ template "ethereum.fullname" . }}-geth-account
{{- end -}}

{{- define "celo.node-pvc" -}}
apiVersion: v1
kind: PersistentVolumeClaim
metadata:
  name: {{ template "ethereum.fullname" . }}-{{ .pvc_name }}
  labels:
    app: {{ template "ethereum.name" . }}
    chart: {{ template "ethereum.chart" . }}
    release: {{ .Release.Name }}
    heritage: {{ .Release.Service }}
    component: {{ .pvc_name }}
spec:
  accessModes:
    - ReadWriteOnce
  storageClassName: ssd
  resources:
    requests:
      storage: 100Gi
>>>>>>> eb771a6a
{{- end -}}

{{- define "celo.geth-exporter-container" -}}
- name: geth-exporter
  image: "{{ .Values.gethexporter.image.repository }}:{{ .Values.gethexporter.image.tag }}"
  imagePullPolicy: {{ .Values.imagePullPolicy }}
  ports:
    - name: profiler
      containerPort: 9200
  command:
    - /usr/local/bin/geth_exporter
    - -ipc
    - /root/.celo/geth.ipc
    - -filter
    - (.*overall|percentiles_95)
  resources:
    requests:
      memory: 50M
      cpu: 50m
  volumeMounts:
  - name: data
    mountPath: /root/.celo
{{- end -}}

{{- define "celo.prom-to-sd-container" -}}
- name: prom-to-sd
  image: "{{ .Values.promtosd.image.repository }}:{{ .Values.promtosd.image.tag }}"
  imagePullPolicy: {{ .Values.imagePullPolicy }}
  ports:
    - name: profiler
      containerPort: {{ .Values.promtosd.port }}
  command:
    - /monitor
    - --stackdriver-prefix=custom.googleapis.com
    - --source={{ .component }}:http://localhost:{{ .metricsPort }}/{{ .metricsPath | default "metrics" }}?containerNameLabel={{ .containerNameLabel }}
    - --pod-id=$(POD_NAME)
    - --namespace-id=$(POD_NAMESPACE)
    - --scrape-interval={{ .Values.promtosd.scrape_interval }}
    - --export-interval={{ .Values.promtosd.export_interval }}
  resources:
    requests:
      memory: 50M
      cpu: 50m
  env:
    - name: POD_NAME
      valueFrom:
        fieldRef:
          fieldPath: metadata.name
    - name: POD_NAMESPACE
      valueFrom:
        fieldRef:
          fieldPath: metadata.namespace
{{- end -}}

{{- /* This template does not define ports that will be exposed */ -}}
{{- define "celo.node-service" -}}
kind: Service
apiVersion: v1
metadata:
  name: {{ template "ethereum.fullname" $ }}-{{ .svc_name | default .node_name }}-{{ .index }}{{ .svc_name_suffix | default "" }}
  labels:
    app: {{ template "ethereum.name" $ }}
    chart: {{ template "ethereum.chart" $ }}
    release: {{ $.Release.Name }}
    heritage: {{ $.Release.Service }}
    component: {{ .component_label }}
spec:
  selector:
    app: {{ template "ethereum.name" $ }}
    release: {{ $.Release.Name }}
    component: {{ .component_label }}
    statefulset.kubernetes.io/pod-name: {{ template "ethereum.fullname" $ }}-{{ .node_name }}-{{ .index }}
  type: {{ .service_type }}
  {{ if (eq .service_type "LoadBalancer") }}
  loadBalancerIP: {{ .load_balancer_ip }}
  {{ end }}
{{- end -}}

{{- define "celo.full-node-statefulset" -}}
apiVersion: v1
kind: Service
metadata:
  name: {{ .name }}
  labels:
    component: {{ .component_label }}
spec:
  ports:
  - port: 8545
    name: rpc
  - port: 8546
    name: ws
  selector:
    component: {{ .component_label }}
---
apiVersion: apps/v1beta2
kind: StatefulSet
metadata:
  name: {{ template "ethereum.fullname" . }}-{{ .name }}
  labels:
{{ include "standard.labels" .  | indent 4 }}
    component: {{ .component_label }}
spec:
  {{ if .Values.geth.ssd_disks }}
  volumeClaimTemplates:
  - metadata:
      name: data
    spec:
      storageClassName: ssd
      accessModes: [ "ReadWriteOnce" ]
      resources:
        requests:
          storage: 10Gi
  {{ end }}
  podManagementPolicy: Parallel
  replicas: {{ .replicas }}
  serviceName: {{ .name }}
  selector:
    matchLabels:
{{ include "standard.labels" .  | indent 6 }}
      component: {{ .component_label }}
  template:
    metadata:
      labels:
{{ include "standard.labels" .  | indent 8 }}
        component: {{ .component_label }}
    spec:
      initContainers:
{{ include "celo.init-genesis-container" .  | indent 6 }}
      - name: get-account
        image: {{ .Values.celotool.image.repository }}:{{ .Values.celotool.image.tag }}
        imagePullPolicy: IfNotPresent
        command:
          - bash
          - "-c"
          - |
            [[ $REPLICA_NAME =~ -([0-9]+)$ ]] || exit 1
            RID=${BASH_REMATCH[1]}
            echo "Generating private key for rid=$RID"
            celotooljs.sh generate bip32 --mnemonic "$MNEMONIC" --accountType {{ .mnemonic_account_type }} --index $RID > /root/.celo/pkey
            echo 'Generating address'
            celotooljs.sh generate account-address --private-key `cat /root/.celo/pkey` > /root/.celo/address

            {{ if .proxy }}
            # Generating the account address of the validator
            echo "Generating the account address of the validator $RID"
            celotooljs.sh generate bip32 --mnemonic "$MNEMONIC" --accountType validator --index $RID > /root/.celo/validator_pkey
            celotooljs.sh generate account-address --private-key `cat /root/.celo/validator_pkey` > /root/.celo/validator_address
            rm -f /root/.celo/validator_pkey
            {{ end }}

            echo -n "Generating IP address for node: "
            if [ -z $IP_ADDRESSES ]; then
              echo 'No $IP_ADDRESSES'
              # to use the IP address of a service from an env var that Kubernetes creates
              SERVICE_ENV_VAR_PREFIX={{ .service_ip_env_var_prefix }}
              if [ "$SERVICE_ENV_VAR_PREFIX" ]; then
                echo -n "Using ${SERVICE_ENV_VAR_PREFIX}${RID}_SERVICE_HOST:"
                SERVICE_IP_ADDR=`eval "echo \\${${SERVICE_ENV_VAR_PREFIX}${RID}_SERVICE_HOST}"`
                echo $SERVICE_IP_ADDR
                echo "$SERVICE_IP_ADDR" > /root/.celo/ipAddress
              else
                echo 'Using POD_IP'
                echo $POD_IP > /root/.celo/ipAddress
              fi
            else
              echo 'Using $IP_ADDRESSES'
              echo $IP_ADDRESSES | cut -d '/' -f $((RID + 1)) > /root/.celo/ipAddress
            fi
            echo "/root/.celo/ipAddress"
            cat /root/.celo/ipAddress

            echo -n "Generating Bootnode enode address for node: "
            celotooljs.sh generate public-key --mnemonic "$MNEMONIC" --accountType load_testing --index 0 > /root/.celo/bootnodeEnodeAddress

            cat /root/.celo/bootnodeEnodeAddress
            [[ "$BOOTNODE_IP_ADDRESS" == 'none' ]] && BOOTNODE_IP_ADDRESS=${{ .Release.Namespace | upper }}_BOOTNODE_SERVICE_HOST

            echo `cat /root/.celo/bootnodeEnodeAddress`@$BOOTNODE_IP_ADDRESS:30301 > /root/.celo/bootnodeEnode
            echo -n "Generating Bootnode enode for tx node: "
            cat /root/.celo/bootnodeEnode
        env:
        - name: POD_IP
          valueFrom:
            fieldRef:
              apiVersion: v1
              fieldPath: status.podIP
        - name: BOOTNODE_IP_ADDRESS
          value: {{ default "none" .Values.geth.bootnodeIpAddress  }}
        - name: REPLICA_NAME
          valueFrom:
            fieldRef:
              fieldPath: metadata.name
        - name: MNEMONIC
          valueFrom:
            secretKeyRef:
              name: {{ template "ethereum.fullname" . }}-geth-account
              key: mnemonic
        - name: IP_ADDRESSES
          value: {{ .ip_addresses }}
        volumeMounts:
        - name: data
          mountPath: /root/.celo
      containers:
      - name: geth
        image: {{ .Values.geth.image.repository }}:{{ .Values.geth.image.tag }}
        imagePullPolicy: IfNotPresent
        command: ["/bin/sh"]
        args:
        - "-c"
        - |-
          set -euo pipefail
          ACCOUNT_ADDRESS=`cat /root/.celo/address`
          NAT_FLAG="--nat=extip:`cat /root/.celo/ipAddress`"
          PING_IP_FROM_PACKET_FLAG=""
          [[ "$PING_IP_FROM_PACKET" == "true" ]] && PING_IP_FROM_PACKET_FLAG="--ping-ip-from-packet"
          IN_MEMORY_DISCOVERY_TABLE_FLAG=""
          [[ "$IN_MEMORY_DISCOVERY_TABLE" == "true" ]] && IN_MEMORY_DISCOVERY_TABLE_FLAG="--use-in-memory-discovery-table"

          RPC_APIS="eth,net,web3,debug"

          {{ if .proxy }}
          VALIDATOR_HEX_ADDRESS=`cat /root/.celo/validator_address`
          ADDITIONAL_FLAGS="--proxy.proxiedvalidatoraddress $VALIDATOR_HEX_ADDRESS {{ .geth_flags | default "" }}"
          {{ else }}
          ADDITIONAL_FLAGS='{{ .geth_flags | default "" }}'
          RPC_APIS=${RPC_APIS},txpool
          {{ end }}
          geth \
            --bootnodes=enode://`cat /root/.celo/bootnodeEnode` \
            --lightserv 90 \
            --lightpeers 1000 \
            --maxpeers 1100 \
            --rpc \
            --rpcaddr 0.0.0.0 \
            --rpcapi=${RPC_APIS} \
            --rpccorsdomain='*' \
            --rpcvhosts=* \
            --ws \
            --wsaddr 0.0.0.0 \
            --wsorigins=* \
            --wsapi=${RPC_APIS} \
            --nodekey=/root/.celo/pkey \
            --etherbase=${ACCOUNT_ADDRESS} \
            --networkid=${NETWORK_ID} \
            --syncmode=full \
            ${NAT_FLAG} \
            --ethstats=${HOSTNAME}:${ETHSTATS_SECRET}@${ETHSTATS_SVC} \
            --consoleformat=json \
            --consoleoutput=stdout \
            --verbosity={{ .Values.geth.verbosity }} \
            --ethstats=${HOSTNAME}:${ETHSTATS_SECRET}@${ETHSTATS_SVC} \
            --metrics \
            ${PING_IP_FROM_PACKET_FLAG} \
            ${IN_MEMORY_DISCOVERY_TABLE_FLAG} \
            ${ADDITIONAL_FLAGS}
        env:
        - name: ETHSTATS_SVC
          value: {{ template "ethereum.fullname" . }}-ethstats.{{ .Release.Namespace }}
        - name: ETHSTATS_SECRET
          valueFrom:
            secretKeyRef:
              name: {{ template "ethereum.fullname" . }}-ethstats
              key: WS_SECRET
        - name: NETWORK_ID
          valueFrom:
            configMapKeyRef:
              name: {{ template "ethereum.fullname" . }}-geth-config
              key: networkid
<<<<<<< HEAD
        - name: STATIC_IPS_FOR_GETH_NODES
          value: "{{ default "false" .Values.geth.static_ips }}"
        - name: PING_IP_FROM_PACKET
          value: "{{ default "false" .Values.geth.ping_ip_from_packet }}"
        - name: IN_MEMORY_DISCOVERY_TABLE
          value: "{{ default "false" .Values.geth.in_memory_discovery_table }}"
=======
{{ include "celo.geth-exporter-container" .  | indent 6 }}
{{ include "celo.prom-to-sd-container" (dict "Values" .Values "Release" .Release "Chart" .Chart "component" "geth" "metricsPort" "9200" "metricsPath" "filteredmetrics" "containerNameLabel" .Node.name )  | indent 6 }}
      initContainers:
{{ include "common.init-genesis-container" .  | indent 6 }}
{{ include "celo.get-bootnodes-container" .  | indent 6 }}
      - name: import-geth-account
        image: {{ .Values.geth.image.repository }}:{{ .Values.geth.image.tag }}
        imagePullPolicy: {{ .Values.imagePullPolicy }}
        command: ["/bin/sh"]
        args:
        - "-c"
        - "geth account import --password /root/.celo/account/accountSecret /root/.celo/account/{{ .Node.name}}PrivateKey || true"
        volumeMounts:
        - name: data
          mountPath: /root/.celo
        - name: account
          readOnly: true
          mountPath: /root/.celo/account
{{ include "celo.node-volumes" (dict "Values" .Values "Release" .Release "Chart" .Chart "node_prefix" .Node.name)  | indent 6 }}
    {{- with .Values.nodeSelector }}
      nodeSelector:
{{ toYaml . | indent 8 }}
    {{- end -}}
{{- end -}}

{{- define "celo.tx-deployment" -}}
apiVersion: apps/v1beta2
kind: Deployment
metadata:
  name: {{ template "ethereum.fullname" . }}-{{ .node_name }}
  labels:
{{ include "standard.labels" .  | indent 4 }}
    component: {{ .node_name }}
spec:
  strategy:
    type: Recreate
  replicas: {{ .Values.geth.tx.replicaCount }}
  selector:
    matchLabels:
{{ include "standard.short_labels" .  | indent 6 }}
      component: {{ .node_name }}
  template:
    metadata:
      labels:
{{ include "standard.short_labels" .  | indent 8 }}
        component: {{ .node_name }}
    spec:
      containers:
      - name: geth
        image: {{ .Values.geth.image.repository }}:{{ .Values.geth.image.tag }}
        imagePullPolicy: {{ .Values.imagePullPolicy }}
        command: ["/bin/sh"]
        args:
        - "-c"
        - "geth --bootnodes=`cat /root/.celo/bootnodes` \
          --consoleformat=json \
          --consoleoutput=stdout \
          --ethstats=${HOSTNAME}:${ETHSTATS_SECRET}@${ETHSTATS_SVC} \
          --lightpeers 250 \
          --lightserv 90 \
          --metrics \
          --networkid=${NETWORK_ID} \
          --nodekey=/root/.celo/account/{{ .node_name }}NodeKey \
          --rpc \
          --rpcaddr 0.0.0.0 \
          --rpcapi=eth,net,web3,debug,txpool \
          --rpccorsdomain=* \
          --rpcvhosts=* \
          --targetgaslimit=${TARGET_GAS_LIMIT} \
          --verbosity={{ .Values.geth.verbosity }} \
          --ws \
          --wsaddr 0.0.0.0 \
          --wsapi=eth,net,web3,debug,txpool \
          --wsorigins=*"
>>>>>>> eb771a6a
        ports:
        - name: discovery-udp
          containerPort: 30303
          protocol: UDP
        - name: discovery-tcp
          containerPort: 30303
        {{ if .proxy }}
        - name: proxy-udp
          containerPort: 30503
          protocol: UDP
        - name: proxy-tcp
          containerPort: 30503
        {{ end }}
        - name: rpc
          containerPort: 8545
        - name: ws
          containerPort: 8546
        resources:
          requests:
            memory: {{ .Values.geth.node.memory_request }}
            cpu: {{ .Values.geth.node.cpu_request }}
        volumeMounts:
        - name: data
          mountPath: /root/.celo
        - name: account
          mountPath: /root/.celo/account
          readOnly: true
{{ include "celo.geth-exporter-container" .  | indent 6 }}
<<<<<<< HEAD
{{ include "celo.prom-to-sd-container" (dict "Values" .Values "Release" .Release "Chart" .Chart "component" "geth" "metricsPort" "9200" "metricsPath" "filteredmetrics" "containerNameLabel" .name )  | indent 6 }}
      volumes:
      - name: data
        emptyDir: {}
      - name: config
        configMap:
          name: {{ template "ethereum.fullname" . }}-geth-config
      - name: account
        secret:
          secretName: {{ template "ethereum.fullname" . }}-geth-account
=======
{{ include "celo.prom-to-sd-container" (dict "Values" .Values "Release" .Release "Chart" .Chart "component" "geth" "metricsPort" "9200" "metricsPath" "filteredmetrics" "containerNameLabel" .node_name)  | indent 6 }}
      initContainers:
{{ include "common.init-genesis-container" .  | indent 6 }}
{{ include "celo.get-bootnodes-container" .  | indent 6 }}
{{ include "celo.node-volumes" (dict "Values" .Values "Release" .Release "Chart" .Chart "node_prefix" .node_name) | indent 6 }}
    {{- with .Values.nodeSelector -}}
      nodeSelector:
{{ toYaml . | indent 8 }}
    {{- end -}}
{{- end -}}

{{- define "celo.tx-service" -}}
kind: Service
apiVersion: v1
metadata:
  name: {{ template "ethereum.fullname" . }}-{{ .node_name }}
  labels:
    app: {{ template "ethereum.name" . }}
    chart: {{ template "ethereum.chart" . }}
    release: {{ .Release.Name }}
    heritage: {{ .Release.Service }}
    component: {{ .node_name }}
spec:
  selector:
    app: {{ template "ethereum.name" . }}
    release: {{ .Release.Name }}
    component: {{ .node_name }}
  type: LoadBalancer
  loadBalancerIP: {{ .loadbalancer_ip }}
  sessionAffinity: ClientIP
  ports:
  - name: discovery
    port: 30303
  - name: rpc
    port: 8545
  - name: ws
    port: 8546
>>>>>>> eb771a6a
{{- end -}}<|MERGE_RESOLUTION|>--- conflicted
+++ resolved
@@ -40,71 +40,6 @@
 {{- define "standard.short_labels" -}}
 app: {{ template "ethereum.name" . }}
 release: {{ .Release.Name }}
-{{- end -}}
-
-<<<<<<< HEAD
-{{- define "celo.init-genesis-container" -}}
-- name: init-genesis
-  image: {{ .Values.geth.image.repository }}:{{ .Values.geth.image.tag }}
-  imagePullPolicy: {{ .Values.imagePullPolicy }}
-  args:
-  - "init"
-  - "/var/geth/genesis.json"
-  volumeMounts:
-  - name: data
-    mountPath: /root/.celo
-  - name: config
-    mountPath: /var/geth
-=======
-{{- define "celo.get-bootnodes-container" -}}
-- name: get-bootnodes
-  image: celohq/minimal:latest
-  imagePullPolicy: {{ .Values.imagePullPolicy }}
-  command: ["/bin/sh"]
-  args:
-  - "-c"
-  - |-
-{{ .Files.Get "scripts/get-bootnode.sh" | indent 4 }}
-  env:
-  - name: BOOTNODE_SVC
-    value: {{ template "ethereum.fullname" . }}-bootnode.{{ .Release.Namespace }}
-  volumeMounts:
-  - name: data
-    mountPath: /geth
-{{- end -}}
-
-{{- define "celo.node-volumes" -}}
-volumes:
-- name: data
-  persistentVolumeClaim:
-    claimName: {{ template "ethereum.fullname" . }}-{{ .node_prefix }}-pvc
-- name: config
-  configMap:
-    name: {{ template "ethereum.fullname" . }}-geth-config
-- name: account
-  secret:
-    secretName: {{ template "ethereum.fullname" . }}-geth-account
-{{- end -}}
-
-{{- define "celo.node-pvc" -}}
-apiVersion: v1
-kind: PersistentVolumeClaim
-metadata:
-  name: {{ template "ethereum.fullname" . }}-{{ .pvc_name }}
-  labels:
-    app: {{ template "ethereum.name" . }}
-    chart: {{ template "ethereum.chart" . }}
-    release: {{ .Release.Name }}
-    heritage: {{ .Release.Service }}
-    component: {{ .pvc_name }}
-spec:
-  accessModes:
-    - ReadWriteOnce
-  storageClassName: ssd
-  resources:
-    requests:
-      storage: 100Gi
->>>>>>> eb771a6a
 {{- end -}}
 
 {{- define "celo.geth-exporter-container" -}}
@@ -232,7 +167,7 @@
         component: {{ .component_label }}
     spec:
       initContainers:
-{{ include "celo.init-genesis-container" .  | indent 6 }}
+{{ include "common.init-genesis-container" .  | indent 6 }}
       - name: get-account
         image: {{ .Values.celotool.image.repository }}:{{ .Values.celotool.image.tag }}
         imagePullPolicy: IfNotPresent
@@ -373,89 +308,12 @@
             configMapKeyRef:
               name: {{ template "ethereum.fullname" . }}-geth-config
               key: networkid
-<<<<<<< HEAD
         - name: STATIC_IPS_FOR_GETH_NODES
           value: "{{ default "false" .Values.geth.static_ips }}"
         - name: PING_IP_FROM_PACKET
           value: "{{ default "false" .Values.geth.ping_ip_from_packet }}"
         - name: IN_MEMORY_DISCOVERY_TABLE
           value: "{{ default "false" .Values.geth.in_memory_discovery_table }}"
-=======
-{{ include "celo.geth-exporter-container" .  | indent 6 }}
-{{ include "celo.prom-to-sd-container" (dict "Values" .Values "Release" .Release "Chart" .Chart "component" "geth" "metricsPort" "9200" "metricsPath" "filteredmetrics" "containerNameLabel" .Node.name )  | indent 6 }}
-      initContainers:
-{{ include "common.init-genesis-container" .  | indent 6 }}
-{{ include "celo.get-bootnodes-container" .  | indent 6 }}
-      - name: import-geth-account
-        image: {{ .Values.geth.image.repository }}:{{ .Values.geth.image.tag }}
-        imagePullPolicy: {{ .Values.imagePullPolicy }}
-        command: ["/bin/sh"]
-        args:
-        - "-c"
-        - "geth account import --password /root/.celo/account/accountSecret /root/.celo/account/{{ .Node.name}}PrivateKey || true"
-        volumeMounts:
-        - name: data
-          mountPath: /root/.celo
-        - name: account
-          readOnly: true
-          mountPath: /root/.celo/account
-{{ include "celo.node-volumes" (dict "Values" .Values "Release" .Release "Chart" .Chart "node_prefix" .Node.name)  | indent 6 }}
-    {{- with .Values.nodeSelector }}
-      nodeSelector:
-{{ toYaml . | indent 8 }}
-    {{- end -}}
-{{- end -}}
-
-{{- define "celo.tx-deployment" -}}
-apiVersion: apps/v1beta2
-kind: Deployment
-metadata:
-  name: {{ template "ethereum.fullname" . }}-{{ .node_name }}
-  labels:
-{{ include "standard.labels" .  | indent 4 }}
-    component: {{ .node_name }}
-spec:
-  strategy:
-    type: Recreate
-  replicas: {{ .Values.geth.tx.replicaCount }}
-  selector:
-    matchLabels:
-{{ include "standard.short_labels" .  | indent 6 }}
-      component: {{ .node_name }}
-  template:
-    metadata:
-      labels:
-{{ include "standard.short_labels" .  | indent 8 }}
-        component: {{ .node_name }}
-    spec:
-      containers:
-      - name: geth
-        image: {{ .Values.geth.image.repository }}:{{ .Values.geth.image.tag }}
-        imagePullPolicy: {{ .Values.imagePullPolicy }}
-        command: ["/bin/sh"]
-        args:
-        - "-c"
-        - "geth --bootnodes=`cat /root/.celo/bootnodes` \
-          --consoleformat=json \
-          --consoleoutput=stdout \
-          --ethstats=${HOSTNAME}:${ETHSTATS_SECRET}@${ETHSTATS_SVC} \
-          --lightpeers 250 \
-          --lightserv 90 \
-          --metrics \
-          --networkid=${NETWORK_ID} \
-          --nodekey=/root/.celo/account/{{ .node_name }}NodeKey \
-          --rpc \
-          --rpcaddr 0.0.0.0 \
-          --rpcapi=eth,net,web3,debug,txpool \
-          --rpccorsdomain=* \
-          --rpcvhosts=* \
-          --targetgaslimit=${TARGET_GAS_LIMIT} \
-          --verbosity={{ .Values.geth.verbosity }} \
-          --ws \
-          --wsaddr 0.0.0.0 \
-          --wsapi=eth,net,web3,debug,txpool \
-          --wsorigins=*"
->>>>>>> eb771a6a
         ports:
         - name: discovery-udp
           containerPort: 30303
@@ -484,7 +342,6 @@
           mountPath: /root/.celo/account
           readOnly: true
 {{ include "celo.geth-exporter-container" .  | indent 6 }}
-<<<<<<< HEAD
 {{ include "celo.prom-to-sd-container" (dict "Values" .Values "Release" .Release "Chart" .Chart "component" "geth" "metricsPort" "9200" "metricsPath" "filteredmetrics" "containerNameLabel" .name )  | indent 6 }}
       volumes:
       - name: data
@@ -495,43 +352,4 @@
       - name: account
         secret:
           secretName: {{ template "ethereum.fullname" . }}-geth-account
-=======
-{{ include "celo.prom-to-sd-container" (dict "Values" .Values "Release" .Release "Chart" .Chart "component" "geth" "metricsPort" "9200" "metricsPath" "filteredmetrics" "containerNameLabel" .node_name)  | indent 6 }}
-      initContainers:
-{{ include "common.init-genesis-container" .  | indent 6 }}
-{{ include "celo.get-bootnodes-container" .  | indent 6 }}
-{{ include "celo.node-volumes" (dict "Values" .Values "Release" .Release "Chart" .Chart "node_prefix" .node_name) | indent 6 }}
-    {{- with .Values.nodeSelector -}}
-      nodeSelector:
-{{ toYaml . | indent 8 }}
-    {{- end -}}
-{{- end -}}
-
-{{- define "celo.tx-service" -}}
-kind: Service
-apiVersion: v1
-metadata:
-  name: {{ template "ethereum.fullname" . }}-{{ .node_name }}
-  labels:
-    app: {{ template "ethereum.name" . }}
-    chart: {{ template "ethereum.chart" . }}
-    release: {{ .Release.Name }}
-    heritage: {{ .Release.Service }}
-    component: {{ .node_name }}
-spec:
-  selector:
-    app: {{ template "ethereum.name" . }}
-    release: {{ .Release.Name }}
-    component: {{ .node_name }}
-  type: LoadBalancer
-  loadBalancerIP: {{ .loadbalancer_ip }}
-  sessionAffinity: ClientIP
-  ports:
-  - name: discovery
-    port: 30303
-  - name: rpc
-    port: 8545
-  - name: ws
-    port: 8546
->>>>>>> eb771a6a
 {{- end -}}