apiVersion: v1
kind: Service
metadata:
  name: validators
  labels:
    component: validators
spec:
  ports:
  - port: 80
    name: web
  clusterIP: None
  selector:
    component: validators
---
apiVersion: apps/v1beta2
kind: StatefulSet
metadata:
  name: {{ template "common.fullname" . }}-validators
  labels:
{{ include "common.standard.labels" .  | indent 4 }}
    component: validators
spec:
  volumeClaimTemplates:
  - metadata:
      name: data
    spec:
      {{ if .Values.geth.ssd_disks }}storageClassName: ssd{{ end }}
      accessModes: [ "ReadWriteOnce" ]
      resources:
        requests:
          storage: 15Gi
  podManagementPolicy: Parallel
  updateStrategy:
    type: RollingUpdate
  replicas: {{ .Values.geth.validators }}
  serviceName: validators
  selector:
    matchLabels:
{{ include "common.standard.labels" .  | indent 6 }}
      component: validators
  template:
    metadata:
      labels:
{{ include "common.standard.labels" .  | indent 8 }}
        component: validators
    spec:
      initContainers:
{{ include "common.init-genesis-container" .  | indent 6 }}
      - name: get-account
        image: {{ .Values.celotool.image.repository }}:{{ .Values.celotool.image.tag }}
        imagePullPolicy: Always
        command:
          - bash
          - "-c"
          - |
            [[ $REPLICA_NAME =~ -([0-9]+)$ ]] || exit 1
            RID=${BASH_REMATCH[1]}
            echo -n $RID >/root/.celo/replica_id
            echo "Generating private key for rid=$RID"
            celotooljs.sh generate bip32 --mnemonic "$MNEMONIC" --accountType validator --index $RID > /root/.celo/pkey
            echo 'Generating address'
            celotooljs.sh generate account-address --private-key `cat /root/.celo/pkey` > /root/.celo/address
            echo -n $IP_ADDRESSES | cut -d ',' -f $((RID + 1)) > /root/.celo/externalIpAddress

            if [[ -z $IP_ADDRESSES || "$RID" -lt "{{ .Values.geth.proxiedValidators }}" ]]; then
              echo $POD_IP > /root/.celo/ipAddress
            else
              cat /root/.celo/externalIpAddress > /root/.celo/ipAddress
            fi
            echo -n "Generating IP address for validator: "
            cat /root/.celo/ipAddress

            celotooljs.sh generate public-key --mnemonic "$MNEMONIC" --accountType bootnode --index 0 > /root/.celo/bootnodeEnodeAddress
            echo -n "Generating Bootnode enode address for the validator: "
            cat /root/.celo/bootnodeEnodeAddress

            [[ "$BOOTNODE_IP_ADDRESS" == 'none' ]] && BOOTNODE_IP_ADDRESS=${{ .Release.Namespace | upper }}_BOOTNODE_SERVICE_HOST
            echo `cat /root/.celo/bootnodeEnodeAddress`@$BOOTNODE_IP_ADDRESS:30301 > /root/.celo/bootnodeEnode
            echo -n "Generating Bootnode enode for the validator: "
            cat /root/.celo/bootnodeEnode

            if [ "$RID" -lt "{{ .Values.geth.proxiedValidators }}" ]; then
              PROXY_INTERNAL_IP_ENV_VAR={{ .Release.Namespace | upper }}_PROXY_INTERNAL_${RID}_SERVICE_HOST
              echo "PROXY_INTERNAL_IP_ENV_VAR=$PROXY_INTERNAL_IP_ENV_VAR"
              PROXY_INTERNAL_IP=`eval "echo \\${${PROXY_INTERNAL_IP_ENV_VAR}}"`

              # we can't get the external IP of a service from an environment variable,
              # so we use the IP address that was allocated for this validator that is
              # being used by the proxy found in /root/.celo/externalIpAddress
              if [ -s /root/.celo/externalIpAddress ]; then
                echo "Proxy external IP from /root/.celo/externalIpAddress: "
                PROXY_EXTERNAL_IP=`cat /root/.celo/externalIpAddress`
              else
                # otherwise use the internal proxy service IP address
                PROXY_EXTERNAL_IP_ENV_VAR={{ .Release.Namespace | upper }}_PROXY_INTERNAL_${RID}_SERVICE_HOST
                echo "Proxy external IP from PROXY_EXTERNAL_IP_ENV_VAR=$PROXY_EXTERNAL_IP_ENV_VAR"
                PROXY_EXTERNAL_IP=`eval "echo \\${${PROXY_EXTERNAL_IP_ENV_VAR}}"`
              fi

              echo "Proxy internal IP: $PROXY_INTERNAL_IP_ENV_VAR=$PROXY_INTERNAL_IP"
              echo "Proxy external IP: $PROXY_EXTERNAL_IP_ENV_VAR=$PROXY_EXTERNAL_IP"

              PROXY_ENODE_ADDRESS=`celotooljs.sh generate public-key --mnemonic "$MNEMONIC" --accountType proxy --index $RID`
              PROXY_INTERNAL_ENODE=enode://${PROXY_ENODE_ADDRESS}@${PROXY_INTERNAL_IP}:30503
              PROXY_EXTERNAL_ENODE=enode://${PROXY_ENODE_ADDRESS}@${PROXY_EXTERNAL_IP}:30303

              echo "Proxy internal enode: $PROXY_INTERNAL_ENODE"
              echo "Proxy external enode: $PROXY_EXTERNAL_ENODE"

              echo $PROXY_INTERNAL_ENODE > /root/.celo/proxyInternalEnode
              echo $PROXY_EXTERNAL_ENODE > /root/.celo/proxyExternalEnode
            fi
        env:
        - name: POD_IP
          valueFrom:
            fieldRef:
              apiVersion: v1
              fieldPath: status.podIP
        - name: REPLICA_NAME
          valueFrom:
            fieldRef:
              fieldPath: metadata.name
        - name: MNEMONIC
          valueFrom:
            secretKeyRef:
              name: {{ template "common.fullname" . }}-geth-account
              key: mnemonic
        - name: IP_ADDRESSES
          value: {{ join "," .Values.geth.validator_ip_addresses }}
        - name: BOOTNODE_IP_ADDRESS
          value: "{{ default "none" .Values.geth.bootnodeIpAddress  }}"
        volumeMounts:
        - name: data
          mountPath: /root/.celo
{{ include "common.import-geth-account-container" .  | indent 6 }}
      containers:
      - name: geth
        image: {{ .Values.geth.image.repository }}:{{ .Values.geth.image.tag }}
        imagePullPolicy: Always
        command: ["/bin/sh"]
        args:
        - "-c"
        - |-
          set -euo pipefail
          rm /root/.celo/pkey || true

          ACCOUNT_ADDRESS=`cat /root/.celo/address`
          RID=`cat /root/.celo/replica_id`

          FAULTY_NODE_FLAGS=`if [ "$RID" -lt "$FAULTY_NODES" ]; then echo -n "--istanbul.faultymode $FAULTY_NODE_TYPE"; fi`

          PROXIED_FLAGS=""
          [ "$RID" -lt "{{ .Values.geth.proxiedValidators }}" ] && PROXIED_FLAGS="--proxy.proxied --proxy.proxyenodeurlpair=`cat /root/.celo/proxyInternalEnode`;`cat /root/.celo/proxyExternalEnode` --nodiscover --proxy.allowprivateip"

          PING_IP_FROM_PACKET_FLAG=""
          [[ "$PING_IP_FROM_PACKET" == "true" ]] && PING_IP_FROM_PACKET_FLAG="--ping-ip-from-packet"

          IN_MEMORY_DISCOVERY_TABLE_FLAG=""
          [[ "$IN_MEMORY_DISCOVERY_TABLE" == "true" ]] && IN_MEMORY_DISCOVERY_TABLE_FLAG="--use-in-memory-discovery-table"

<<<<<<< HEAD
          [[ "$CLEAN_VALIDATOR_ROUNTSTATE_FOLDER" == "true" ]] && rm -rf /root/.celo/Celo/roundstates

          sleep 30

          geth \
=======
          exec geth \
>>>>>>> 58e6e4f9
            --bootnodes=enode://`cat /root/.celo/bootnodeEnode` \
            --password=/root/.celo/account/accountSecret \
            --unlock=${ACCOUNT_ADDRESS} \
            --mine \
            --rpc \
            --rpcaddr 0.0.0.0 \
            --rpcapi=eth,net,web3,debug \
            --rpccorsdomain='*' \
            --rpcvhosts=* \
            --ws \
            --wsaddr 0.0.0.0 \
            --wsorigins=* \
            --wsapi=eth,net,web3,debug \
            --etherbase=${ACCOUNT_ADDRESS} \
            --networkid=${NETWORK_ID} \
            --syncmode=full \
            --ethstats=${HOSTNAME}@${ETHSTATS_SVC} \
            --consoleformat=json \
            --consoleoutput=stdout \
            --verbosity={{ .Values.geth.verbosity }} \
            --vmodule={{ .Values.geth.vmodule }} \
            ${FAULTY_NODE_FLAGS} \
            --istanbul.blockperiod={{ .Values.geth.blocktime }} \
            --istanbul.requesttimeout={{ .Values.geth.istanbulrequesttimeout }} \
            --maxpeers=125 \
            --nat=extip:`cat /root/.celo/ipAddress` \
            --metrics \
            --allow-insecure-unlock \
            ${PING_IP_FROM_PACKET_FLAG} \
            ${IN_MEMORY_DISCOVERY_TABLE_FLAG} \
            ${PROXIED_FLAGS}
        env:
        - name: POD_IP
          valueFrom:
            fieldRef:
              apiVersion: v1
              fieldPath: status.podIP
        - name: ETHSTATS_SVC
          value: {{ template "common.fullname" . }}-ethstats.{{ .Release.Namespace }}
        - name: NETWORK_ID
          valueFrom:
            configMapKeyRef:
              name: {{ template "common.fullname" . }}-geth-config
              key: networkid
        - name: FAULTY_NODES
          value: {{ .Values.geth.faultyValidators | quote }}
        - name: FAULTY_NODE_TYPE
          value: {{ .Values.geth.faultyValidatorType | quote }}
        - name: STATIC_IPS_FOR_GETH_NODES
          value: "{{ default false .Values.geth.static_ips }}"
        - name: PING_IP_FROM_PACKET
          value: "{{ default false .Values.geth.ping_ip_from_packet }}"
        - name: IN_MEMORY_DISCOVERY_TABLE
          value: "{{ default "false" .Values.geth.in_memory_discovery_table }}"
        - name: CLEAN_VALIDATOR_ROUNTSTATE_FOLDER
          value: "{{ default "false" .Values.geth.clean_validator_rountstate_folder }}"
        ports:
        - name: discovery-udp
          containerPort: 30303
          protocol: UDP
        - name: discovery-tcp
          containerPort: 30303
        - name: rpc
          containerPort: 8545
        - name: ws
          containerPort: 8546
        resources:
{{ toYaml .Values.geth.resources | indent 10 }}
        volumeMounts:
        - name: data
          mountPath: /root/.celo
        - name: account
          mountPath: /root/.celo/account
          readOnly: true
{{ include "celo.geth-exporter-container" .  | indent 6 }}
{{ include "celo.prom-to-sd-container" (dict "Values" .Values "Release" .Release "Chart" .Chart "component" "geth" "metricsPort" "9200" "metricsPath" "filteredmetrics" "containerNameLabel" "validators" )  | indent 6 }}
      volumes:
      - name: data
        emptyDir: {}
      - name: config
        configMap:
          name: {{ template "common.fullname" . }}-geth-config
      - name: account
        secret:
          secretName: {{ template "common.fullname" . }}-geth-account<|MERGE_RESOLUTION|>--- conflicted
+++ resolved
@@ -158,15 +158,7 @@
           IN_MEMORY_DISCOVERY_TABLE_FLAG=""
           [[ "$IN_MEMORY_DISCOVERY_TABLE" == "true" ]] && IN_MEMORY_DISCOVERY_TABLE_FLAG="--use-in-memory-discovery-table"
 
-<<<<<<< HEAD
-          [[ "$CLEAN_VALIDATOR_ROUNTSTATE_FOLDER" == "true" ]] && rm -rf /root/.celo/Celo/roundstates
-
-          sleep 30
-
-          geth \
-=======
           exec geth \
->>>>>>> 58e6e4f9
             --bootnodes=enode://`cat /root/.celo/bootnodeEnode` \
             --password=/root/.celo/account/accountSecret \
             --unlock=${ACCOUNT_ADDRESS} \
