# This module creates var.validator_count validators. The first
# var.proxied_validator_count validators are hidden behind externally facing
# proxies, and the rest are exposed to the external internet.

locals {
  attached_disk_name = "celo-data"
  name_prefix        = "${var.celo_env}-validator"
}

resource "google_compute_address" "validator" {
  name         = "${local.name_prefix}-address-${count.index}"
  address_type = "EXTERNAL"

  # only create external addresses for validators that are not proxied
  count = var.validator_count - var.proxied_validator_count
}

resource "google_compute_address" "validator_internal" {
  name         = "${local.name_prefix}-internal-address-${count.index}"
  address_type = "INTERNAL"
  purpose      = "GCE_ENDPOINT"

  count = var.validator_count
}

resource "google_compute_instance" "validator" {
  name         = "${local.name_prefix}-${count.index}"
  machine_type = "n1-standard-1"

  count = var.validator_count

  tags = ["${var.celo_env}-node"]

  allow_stopping_for_update = true

  boot_disk {
    initialize_params {
      image = "debian-cloud/debian-9"
    }
  }

  attached_disk {
    source      = google_compute_disk.validator[count.index].self_link
    device_name = local.attached_disk_name
  }

  network_interface {
<<<<<<< HEAD
    network    = var.network_name
    subnetwork = google_compute_subnetwork.validator.name
    # We only want an access config for validators that will not be proxied
    dynamic "access_config" {
      for_each = count.index < var.proxied_validator_count ? [] : [0]
      content {
        nat_ip = google_compute_address.validator[count.index].address
      }
=======
    network = var.network_name
    network_ip = google_compute_address.validator_internal[count.index].address
    access_config {
      nat_ip = google_compute_address.validator[count.index].address
>>>>>>> 8deb4b16
    }
  }

  metadata_startup_script = templatefile(
    format("%s/startup.sh", path.module), {
      attached_disk_name : local.attached_disk_name,
      block_time : var.block_time,
      bootnode_ip_address : var.bootnode_ip_address,
      ethstats_host : var.ethstats_host,
      gcloud_secrets_base_path : var.gcloud_secrets_base_path,
      gcloud_secrets_bucket : var.gcloud_secrets_bucket,
      genesis_content_base64 : var.genesis_content_base64,
      geth_exporter_docker_image_repository : var.geth_exporter_docker_image_repository,
      geth_exporter_docker_image_tag : var.geth_exporter_docker_image_tag,
      geth_node_docker_image_repository : var.geth_node_docker_image_repository,
      geth_node_docker_image_tag : var.geth_node_docker_image_tag,
      geth_verbosity : var.geth_verbosity,
      in_memory_discovery_table : var.in_memory_discovery_table,
      ip_address : count.index < var.proxied_validator_count ? "" : google_compute_address.validator[var.proxied_validator_count - count.index].address,
      istanbul_request_timeout_ms : var.istanbul_request_timeout_ms,
      max_peers : 125,
      network_id : var.network_id,
      proxied : count.index < var.proxied_validator_count,
      rid : count.index,
      proxy_internal_ip_address : count.index < var.proxied_validator_count ? module.proxy.internal_ip_addresses[count.index] : "",
      proxy_external_ip_address : count.index < var.proxied_validator_count ? module.proxy.ip_addresses[count.index] : "",
      validator_name : "${local.name_prefix}-${count.index}",
    }
  )

  service_account {
    email = var.gcloud_vm_service_account_email
    scopes = [
      "https://www.googleapis.com/auth/compute",
      "https://www.googleapis.com/auth/devstorage.read_only",
      "https://www.googleapis.com/auth/logging.write"
    ]
  }
}

resource "google_compute_disk" "validator" {
  name  = "${local.name_prefix}-disk-${count.index}"
  count = var.validator_count

  type = "pd-ssd"
  # in GB
  size                      = 10
  physical_block_size_bytes = 4096
}

resource "google_compute_subnetwork" "validator" {
  name    = "${local.name_prefix}-subnet"
  network = var.network_name
  # Arbitrary IP range. This cannot overlap with existing subnetwork IP ranges
  # in the same network, so there can only be at most 1 VM testnet on a VPC network
  ip_cidr_range = "10.25.0.0/24"
  # to allow an internal instance to reach google API servers (metrics reporting, logs, etc)
  private_ip_google_access = true
}

# proxies

module "proxy" {
  source = "../full-node"
  # variable
  additional_geth_flags             = "--proxy.proxy --proxy.internalendpoint :30503 --proxy.proxiedvalidatoraddress $VALIDATOR_ADDRESS"
  block_time                        = var.block_time
  bootnode_ip_address               = var.bootnode_ip_address
  celo_env                          = var.celo_env
  ethstats_host                     = var.ethstats_host
  gcloud_secrets_base_path          = var.gcloud_secrets_base_path
  gcloud_secrets_bucket             = var.gcloud_secrets_bucket
  gcloud_vm_service_account_email   = var.gcloud_vm_service_account_email
  genesis_content_base64            = var.genesis_content_base64
  geth_node_docker_image_repository = var.geth_node_docker_image_repository
  geth_node_docker_image_tag        = var.geth_node_docker_image_tag
  geth_verbosity                    = var.geth_verbosity
  in_memory_discovery_table         = var.in_memory_discovery_table
  name                              = "proxy"
  network_id                        = var.network_id
  network_name                      = var.network_name
  # NOTE this assumes only one proxy will be used
  node_count            = var.proxied_validator_count
  verification_pool_url = var.verification_pool_url
}

# if there are no proxied validators, we don't have to worry about

resource "google_compute_firewall" "proxy_internal_ingress" {
  count = var.proxied_validator_count > 0 ? 1 : 0

  name    = "${local.name_prefix}-proxy-internal-ingress"
  network = var.network_name

  direction     = "INGRESS"
  source_ranges = ["10.0.0.0/8"]

  allow {
    protocol = "tcp"
    ports    = ["30503"]
  }

  allow {
    protocol = "udp"
    ports    = ["30503"]
  }
}

resource "google_compute_firewall" "proxy_internal_egress" {
  count = var.proxied_validator_count > 0 ? 1 : 0

  name    = "${local.name_prefix}-proxy-internal-egress"
  network = var.network_name

  direction          = "EGRESS"
  destination_ranges = ["10.0.0.0/8"]

  allow {
    protocol = "tcp"
    ports    = ["30503"]
  }

  allow {
    protocol = "udp"
    ports    = ["30503"]
  }
}<|MERGE_RESOLUTION|>--- conflicted
+++ resolved
@@ -17,6 +17,7 @@
 
 resource "google_compute_address" "validator_internal" {
   name         = "${local.name_prefix}-internal-address-${count.index}"
+  subnetwork   = google_compute_subnetwork.validator.self_link
   address_type = "INTERNAL"
   purpose      = "GCE_ENDPOINT"
 
@@ -45,8 +46,8 @@
   }
 
   network_interface {
-<<<<<<< HEAD
     network    = var.network_name
+    network_ip = google_compute_address.validator_internal[count.index].address
     subnetwork = google_compute_subnetwork.validator.name
     # We only want an access config for validators that will not be proxied
     dynamic "access_config" {
@@ -54,12 +55,6 @@
       content {
         nat_ip = google_compute_address.validator[count.index].address
       }
-=======
-    network = var.network_name
-    network_ip = google_compute_address.validator_internal[count.index].address
-    access_config {
-      nat_ip = google_compute_address.validator[count.index].address
->>>>>>> 8deb4b16
     }
   }
 
@@ -87,6 +82,7 @@
       proxy_internal_ip_address : count.index < var.proxied_validator_count ? module.proxy.internal_ip_addresses[count.index] : "",
       proxy_external_ip_address : count.index < var.proxied_validator_count ? module.proxy.ip_addresses[count.index] : "",
       validator_name : "${local.name_prefix}-${count.index}",
+      verification_pool_url : var.verification_pool_url
     }
   )
 
@@ -124,8 +120,7 @@
 
 module "proxy" {
   source = "../full-node"
-  # variable
-  additional_geth_flags             = "--proxy.proxy --proxy.internalendpoint :30503 --proxy.proxiedvalidatoraddress $VALIDATOR_ADDRESS"
+  # variables
   block_time                        = var.block_time
   bootnode_ip_address               = var.bootnode_ip_address
   celo_env                          = var.celo_env
@@ -134,6 +129,8 @@
   gcloud_secrets_bucket             = var.gcloud_secrets_bucket
   gcloud_vm_service_account_email   = var.gcloud_vm_service_account_email
   genesis_content_base64            = var.genesis_content_base64
+  geth_exporter_docker_image_repository = var.geth_exporter_docker_image_repository
+  geth_exporter_docker_image_tag    = var.geth_exporter_docker_image_tag
   geth_node_docker_image_repository = var.geth_node_docker_image_repository
   geth_node_docker_image_tag        = var.geth_node_docker_image_tag
   geth_verbosity                    = var.geth_verbosity
@@ -143,6 +140,7 @@
   network_name                      = var.network_name
   # NOTE this assumes only one proxy will be used
   node_count            = var.proxied_validator_count
+  proxy                             = true
   verification_pool_url = var.verification_pool_url
 }
 
