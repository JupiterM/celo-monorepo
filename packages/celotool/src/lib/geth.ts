/* tslint:disable: no-console */
import { CeloContract, ContractKit, newKit } from '@celo/contractkit'
import { TransactionResult } from '@celo/contractkit/lib/utils/tx-result'
import { GoldTokenWrapper } from '@celo/contractkit/lib/wrappers/GoldTokenWrapper'
import { StableTokenWrapper } from '@celo/contractkit/lib/wrappers/StableTokenWrapper'
import { unlockAccount } from '@celo/walletkit'
import BigNumber from 'bignumber.js'
import fs from 'fs'
import { range } from 'lodash'
import fetch from 'node-fetch'
import path from 'path'
import sleep from 'sleep-promise'
import { TransactionReceipt } from 'web3/types'
import { convertToContractDecimals } from './contract-utils'
import { envVar, fetchEnv, isVmBased } from './env-utils'
import { AccountType, generatePrivateKey, privateKeyToPublicKey } from './generate_utils'
import { retrieveClusterIPAddress, retrieveIPAddress } from './helm_deploy'
import { getTestnetOutputs } from './vm-testnet-utils'

type HandleErrorCallback = (isError: boolean, data: { location: string; error: string }) => void

const DEFAULT_TRANSFER_AMOUNT = new BigNumber('0.00000000000001')
const LOAD_TEST_TRANSFER_WEI = new BigNumber(10000)

const GETH_IPC = 'geth.ipc'
const DISCOVERY_PORT = 30303

const BLOCKSCOUT_TIMEOUT = 12000 // ~ 12 seconds needed to see the transaction in the blockscout

// for log messages which indicate that blockscout where not able to provide
// information about transaction in a "timely" (15s for now) manner
export const LOG_TAG_BLOCKSCOUT_TIMEOUT = 'blockscout_timeout'
// for log messages which show time (+- 150-200ms) needed for blockscout to
// fetch and publish information about transaction
export const LOG_TAG_BLOCKSCOUT_TIME_MEASUREMENT = 'blockscout_time_measurement'
// for log messages which show the error about validating transaction receipt
export const LOG_TAG_BLOCKSCOUT_VALIDATION_ERROR = 'validate_blockscout_error'
// for log messages which show the error occurred when fetching a contract address
export const LOG_TAG_CONTRACT_ADDRESS_ERROR = 'contract_address_error'
// for log messages which show the error while validating geth rpc response
export const LOG_TAG_GETH_RPC_ERROR = 'geth_rpc_error'
// for log messages which show the error occurred when the transaction has
// been sent
export const LOG_TAG_TRANSACTION_ERROR = 'transaction_error'
// message indicating that the tx hash has been received in callback within sendTransaction
export const LOG_TAG_TRANSACTION_HASH_RECEIVED = 'tx_hash_received'
// for log messages which show the error about validating transaction receipt
export const LOG_TAG_TRANSACTION_VALIDATION_ERROR = 'validate_transaction_error'
// for log messages which show time needed to receive the receipt after
// the transaction has been sent
export const LOG_TAG_TX_TIME_MEASUREMENT = 'tx_time_measurement'

export const getEnodeAddress = (nodeId: string, ipAddress: string, port: number) => {
  return `enode://${nodeId}@${ipAddress}:${port}`
}

export const getBootnodeEnode = async (namespace: string) => {
  const ip = await retrieveBootnodeIPAddress(namespace)
  const privateKey = generatePrivateKey(fetchEnv(envVar.MNEMONIC), AccountType.BOOTNODE, 0)
  const nodeId = privateKeyToPublicKey(privateKey)
  return [getEnodeAddress(nodeId, ip, DISCOVERY_PORT)]
}

const retrieveBootnodeIPAddress = async (namespace: string) => {
  if (isVmBased()) {
    const outputs = await getTestnetOutputs(namespace)
    return outputs.bootnode_ip_address.value
  } else {
    const resourceName = `${namespace}-bootnode`
    if (fetchEnv(envVar.STATIC_IPS_FOR_GETH_NODES) === 'true') {
      return retrieveIPAddress(resourceName)
    } else {
      return retrieveClusterIPAddress('service', resourceName, namespace)
    }
  }
}

const retrieveTxNodeAddresses = async (namespace: string, txNodesNum: number) => {
  if (isVmBased()) {
    const outputs = await getTestnetOutputs(namespace)
    return outputs.tx_node_ip_addresses.value
  } else {
    const txNodesRange = range(0, txNodesNum)
    return Promise.all(txNodesRange.map((i) => retrieveIPAddress(`${namespace}-tx-nodes-${i}`)))
  }
}

const getEnodesWithIpAddresses = async (namespace: string, getExternalIP: boolean) => {
  const txNodesNum = parseInt(fetchEnv(envVar.TX_NODES), 10)
  const txAddresses = await retrieveTxNodeAddresses(namespace, txNodesNum)
  const txNodesRange = range(0, txNodesNum)
  const enodes = Promise.all(
    txNodesRange.map(async (index) => {
      const privateKey = generatePrivateKey(fetchEnv(envVar.MNEMONIC), AccountType.TX_NODE, index)
      const nodeId = privateKeyToPublicKey(privateKey)
      let address: string
      if (getExternalIP) {
        address = txAddresses[index]
      } else {
<<<<<<< HEAD
        address = (await execCmd(
          `kubectl get service/${namespace}-service-${index} --namespace ${namespace} -o jsonpath='{.spec.clusterIP}'`
        ))[0]
=======
        address = await retrieveClusterIPAddress(
          'service',
          `${namespace}-service-${index}`,
          namespace
        )
>>>>>>> 9c60e55f
        if (address.length === 0) {
          console.error('IP address is empty for transaction node')
          throw new Error('IP address is empty for transaction node')
        }
      }
      return getEnodeAddress(nodeId, address, DISCOVERY_PORT)
    })
  )
  return enodes
}

export const getEnodesAddresses = async (namespace: string) => {
  return getEnodesWithIpAddresses(namespace, false)
}

export const getEnodesWithExternalIPAddresses = async (namespace: string) => {
  return getEnodesWithIpAddresses(namespace, true)
}

export const fetchPassword = (passwordFile: string) => {
  if (!fs.existsSync(passwordFile)) {
    console.error(`Password file at ${passwordFile} does not exists!`)
    process.exit(1)
  }
  return fs.readFileSync(passwordFile).toString()
}

export const writeStaticNodes = (
  enodes: string[],
  outputDirPath: string,
  outputFileName: string,
  spacing: number = 2
) => {
  const encodedJSON = JSON.stringify(enodes, null, spacing)

  fs.writeFile(path.join(outputDirPath, outputFileName), encodedJSON, (err) => {
    if (err) {
      console.error(err)
      process.exit(1)
    }
  })
}

export const checkGethStarted = (dataDir: string) => {
  if (!fs.existsSync(path.resolve(dataDir, GETH_IPC))) {
    console.error(`Looks like there are no local geth nodes running in ${dataDir}`)
    console.info(
      `Please, make sure you specified correct data directory, you could also run the geth node by "celotooljs geth run"`
    )
    process.exit(1)
  }
}

export const getWeb3AndTokensContracts = async () => {
  const kit = newKit('http://localhost:8545')
  const [goldToken, stableToken] = await Promise.all([
    kit.contracts.getGoldToken(),
    kit.contracts.getStableToken(),
  ])

  return {
    kit,
    goldToken,
    stableToken,
  }
}

export const getRandomInt = (from: number, to: number) => {
  return Math.floor(Math.random() * (to - from)) + from
}

const getRandomToken = (goldToken: GoldTokenWrapper, stableToken: StableTokenWrapper) => {
  const tokenType = getRandomInt(0, 2)
  if (tokenType === 0) {
    return goldToken
  } else {
    return stableToken
  }
}

const validateGethRPC = async (
  kit: ContractKit,
  txHash: string,
  from: string,
  handleError: HandleErrorCallback
) => {
  const transaction = await kit.web3.eth.getTransaction(txHash)
  const txFrom = transaction.from.toLowerCase()
  const expectedFrom = from.toLowerCase()
  handleError(!transaction.from || expectedFrom !== txFrom, {
    location: '[GethRPC]',
    error: `Expected "from" to equal ${expectedFrom}, but found ${txFrom}`,
  })
}

const checkBlockscoutResponse = (
  json: any /* response */,
  txHash: string,
  from: string,
  handleError: HandleErrorCallback
) => {
  const location = '[Blockscout]'

  handleError(json.status !== '1', { location, error: `Invalid status: expected '1', received` })
  handleError(!json.result, { location, error: `No result found: receive ${json.status.result}` })
  const resultFrom = json.result.from.toLowerCase()
  const expectedFrom = from.toLowerCase()
  handleError(resultFrom !== expectedFrom, {
    location,
    error: `Expected "from" to equal ${expectedFrom}, but found ${resultFrom}`,
  })
  handleError(json.result.hash !== txHash, {
    location,
    error: `Expected "hash" to equal ${txHash}, but found ${json.result.hash}`,
  })
}

const fetchBlockscoutTxInfo = async (url: string, txHash: string) => {
  const response = await fetch(`${url}/api?module=transaction&action=gettxinfo&txhash=${txHash}`)
  return response.json()
}

const validateBlockscout = async (
  url: string,
  txHash: string,
  from: string,
  handleError: HandleErrorCallback
) => {
  const json = await fetchBlockscoutTxInfo(url, txHash)

  checkBlockscoutResponse(json, txHash, from, handleError)
}

// Maximal time given for blockscout to provide info about tx
// If the transaction does not appear in blockscout within 15 seconds,
// blockscout is considered to be not working in a timely manner
const MAXIMAL_BLOCKSCOUT_TIMEOUT = 15000

// Try to fetch info about transaction every 150 ms
const BLOCKSCOUT_FETCH_RETRY_TIME = 150

// within MAXIMAL_BLOCKSCOUT_TIMEOUT ms
const getFirstValidBlockscoutResponse = async (url: string, txHash: string) => {
  const attempts = MAXIMAL_BLOCKSCOUT_TIMEOUT / BLOCKSCOUT_FETCH_RETRY_TIME
  for (let attemptId = 0; attemptId < attempts; attemptId++) {
    const json = await fetchBlockscoutTxInfo(url, txHash)
    if (json.status !== '1') {
      await sleep(BLOCKSCOUT_FETCH_RETRY_TIME)
    } else {
      return [json, Date.now()]
    }
  }
  return [null, null]
}

const validateTransactionAndReceipt = (
  from: string,
  txReceipt: any,
  handleError: HandleErrorCallback
) => {
  const location = '[TX & Receipt]'

  handleError(!txReceipt, { location, error: 'No transaction receipt received!' })
  handleError(txReceipt.status !== true, {
    location,
    error: `Transaction receipt status (${txReceipt.status}) is not true!`,
  })
  handleError(txReceipt.from.toLowerCase() !== from.toLowerCase(), {
    location,
    error: `Transaction receipt from (${txReceipt.from}) is not equal to sender address (${from}).`,
  })
}

const tracerLog = (logMessage: any) => {
  console.log(JSON.stringify(logMessage))
}

const exitTracerTool = (logMessage: any) => {
  tracerLog(logMessage)
  process.exit(1)
}

const transferAndTrace = async (
  kit: ContractKit,
  goldToken: GoldTokenWrapper,
  stableToken: StableTokenWrapper,
  from: string,
  to: string,
  password: string,
  blockscoutUrl: string
) => {
  console.info('Transfer')

  const token = getRandomToken(goldToken, stableToken)
  const feeCurrencyToken = getRandomToken(goldToken, stableToken)

  const [tokenName, feeCurrencySymbol] = await Promise.all([
    token.symbol(),
    feeCurrencyToken.symbol(),
  ])

  const logMessage: any = {
    severity: 'CRITICAL',
    senderAddress: from,
    receiverAddress: to,
    blockscout: blockscoutUrl,
    token: tokenName,
    error: '',
    location: '',
    txHash: '',
  }

  const txParams: any = {}
  // Fill txParams below
  if (getRandomInt(0, 2) === 3) {
    txParams.feeCurrency = feeCurrencyToken.address
    logMessage.feeCurrency = feeCurrencySymbol
  }

  const transferToken = new Promise(async (resolve) => {
    await transferERC20Token(
      kit,
      token,
      from,
      to,
      DEFAULT_TRANSFER_AMOUNT,
      password,
      txParams,
      undefined,
      (receipt: any) => {
        resolve(receipt)
      },
      (error: any) => {
        logMessage.error = error
        exitTracerTool(logMessage)
      }
    )
  })

  const txReceipt: any = await transferToken
  const txHash = txReceipt ? txReceipt.transactionHash : ''

  // Need to wait for a bit to make sure that blockscout had enough time
  // to see the transaction and display it
  await sleep(BLOCKSCOUT_TIMEOUT)

  logMessage.txHash = txHash

  const handleError = (isError: boolean, data: { location: string; error: string }) => {
    if (isError) {
      exitTracerTool({ ...logMessage, ...data })
    }
  }

  validateTransactionAndReceipt(from, txReceipt!, handleError)
  await validateBlockscout(blockscoutUrl, txHash, from, handleError)
  await validateGethRPC(kit, txHash, from, handleError)
}

export const traceTransactions = async (
  kit: ContractKit,
  goldToken: GoldTokenWrapper,
  stableToken: StableTokenWrapper,
  addresses: string[],
  blockscoutUrl: string
) => {
  console.info('Starting simulation')

  await transferAndTrace(kit, goldToken, stableToken, addresses[0], addresses[1], '', blockscoutUrl)

  await transferAndTrace(kit, goldToken, stableToken, addresses[1], addresses[0], '', blockscoutUrl)

  console.info('Simulation finished successully!')
}

const measureBlockscout = async (
  blockscoutUrl: string,
  txHash: string,
  from: string,
  obtainReceiptTime: number,
  baseLogMessage: any
) => {
  const [json, receivedTime] = await getFirstValidBlockscoutResponse(blockscoutUrl, txHash)
  if (receivedTime === null) {
    tracerLog({
      tag: LOG_TAG_BLOCKSCOUT_TIMEOUT,
      ...baseLogMessage,
    })
  } else {
    tracerLog({
      tag: LOG_TAG_BLOCKSCOUT_TIME_MEASUREMENT,
      p_time: receivedTime - obtainReceiptTime,
      ...baseLogMessage,
    })
    checkBlockscoutResponse(json, txHash, from, (isError, data) => {
      if (isError) {
        tracerLog({
          tag: LOG_TAG_BLOCKSCOUT_VALIDATION_ERROR,
          ...data,
          ...baseLogMessage,
        })
      }
    })
  }
}

export const transferCeloGold = async (
  kit: ContractKit,
  fromAddress: string,
  toAddress: string,
  amount: BigNumber,
  txOptions: {
    gas?: number
    gasPrice?: string
    feeCurrency?: string
    gatewayFeeRecipient?: string
    gatewayFee?: string
  } = {}
) => {
  const kitGoldToken = await kit.contracts.getGoldToken()
  return kitGoldToken.transfer(toAddress, amount.toString()).send({
    from: fromAddress,
    gas: txOptions.gas,
    gasPrice: txOptions.gasPrice,
    feeCurrency: txOptions.feeCurrency,
    gatewayFeeRecipient: txOptions.gatewayFeeRecipient,
    gatewayFee: txOptions.gatewayFee,
  })
}

export const transferCeloDollars = async (
  kit: ContractKit,
  fromAddress: string,
  toAddress: string,
  amount: BigNumber,
  txOptions: {
    gas?: number
    gasPrice?: string
    feeCurrency?: string
    gatewayFeeRecipient?: string
    gatewayFee?: string
  } = {}
) => {
  const kitStableToken = await kit.contracts.getStableToken()
  return kitStableToken.transfer(toAddress, amount.toString()).send({
    from: fromAddress,
    gas: txOptions.gas,
    gasPrice: txOptions.gasPrice,
    feeCurrency: txOptions.feeCurrency,
    gatewayFeeRecipient: txOptions.gatewayFeeRecipient,
    gatewayFee: txOptions.gatewayFee,
  })
}

export const simulateClient = async (
  senderAddress: string,
  recipientAddress: string,
  txPeriodMs: number, // time between new transactions in ms
  blockscoutUrl: string,
  blockscoutMeasurePercent: number, // percent of time in range [0, 100] to measure blockscout for a tx
  index: number
) => {
  // Assume the node is accessible via localhost with senderAddress unlocked
  const kit = newKit('http://localhost:8545')
  kit.defaultAccount = senderAddress

  const baseLogMessage: any = {
    loadTestID: index,
    sender: senderAddress,
    recipient: recipientAddress,
    feeCurrency: '',
    txHash: '',
  }

  while (true) {
    const sendTransactionTime = Date.now()

    // randomly choose which token to use
    const transferGold = Boolean(Math.round(Math.random()))
    const transferFn = transferGold ? transferCeloGold : transferCeloDollars
    baseLogMessage.tokenName = transferGold ? 'cGLD' : 'cUSD'

    // randomly choose which gas currency to use
    const feeCurrencyGold = Boolean(Math.round(Math.random()))

    let feeCurrency
    if (!feeCurrencyGold) {
      try {
        feeCurrency = await kit.registry.addressFor(CeloContract.StableToken)
      } catch (error) {
        tracerLog({
          tag: LOG_TAG_CONTRACT_ADDRESS_ERROR,
          error: error.toString(),
          ...baseLogMessage,
        })
      }
    }
    baseLogMessage.feeCurrency = feeCurrency || ''

    // We purposely do not use await syntax so we sleep after sending the transaction,
    // not after processing a transaction's result
    transferFn(kit, senderAddress, recipientAddress, LOAD_TEST_TRANSFER_WEI, {
      feeCurrency,
    })
      .then(async (txResult: TransactionResult) => {
        await onLoadTestTxResult(
          kit,
          senderAddress,
          txResult,
          sendTransactionTime,
          baseLogMessage,
          blockscoutUrl,
          blockscoutMeasurePercent
        )
      })
      .catch((error: any) => {
        console.error('Load test transaction failed with error:', JSON.stringify(error))
        tracerLog({
          tag: LOG_TAG_TRANSACTION_ERROR,
          error: error.toString(),
          ...baseLogMessage,
        })
      })
    await sleep(txPeriodMs)
  }
}

export const onLoadTestTxResult = async (
  kit: ContractKit,
  senderAddress: string,
  txResult: TransactionResult,
  sendTransactionTime: number,
  baseLogMessage: any,
  blockscoutUrl: string,
  blockscoutMeasurePercent: number
) => {
  const txReceipt = await txResult.waitReceipt()
  const txHash = txReceipt.transactionHash
  baseLogMessage.txHash = txHash

  const receiptTime = Date.now()

  tracerLog({
    tag: LOG_TAG_TX_TIME_MEASUREMENT,
    p_time: receiptTime - sendTransactionTime,
    ...baseLogMessage,
  })

  // Continuing only with receipt received
  validateTransactionAndReceipt(senderAddress, txReceipt, (isError, data) => {
    if (isError) {
      tracerLog({
        tag: LOG_TAG_TRANSACTION_VALIDATION_ERROR,
        ...baseLogMessage,
        ...data,
      })
    }
  })

  if (Math.random() * 100 < blockscoutMeasurePercent) {
    await measureBlockscout(
      blockscoutUrl,
      txReceipt.transactionHash,
      senderAddress,
      receiptTime,
      baseLogMessage
    )
  }

  await validateGethRPC(kit, txHash, senderAddress, (isError, data) => {
    if (isError) {
      tracerLog({
        tag: LOG_TAG_GETH_RPC_ERROR,
        ...data,
        ...baseLogMessage,
      })
    }
  })
}

export const transferERC20Token = async (
  kit: ContractKit,
  token: GoldTokenWrapper | StableTokenWrapper,
  from: string,
  to: string,
  amount: BigNumber,
  password: string,
  txParams: any = {},
  onTransactionHash?: (hash: string) => void,
  onReceipt?: (receipt: TransactionReceipt) => void,
  onError?: (error: any) => void
) => {
  txParams.from = from
  await unlockAccount(kit.web3, 0, password, from)

  const convertedAmount = await convertToContractDecimals(amount, token)

  try {
    const result = await token.transfer(to, convertedAmount.toString()).send()
    if (onTransactionHash) {
      onTransactionHash(await result.getHash())
    }
    if (onReceipt) {
      const receipt = await result.waitReceipt()
      onReceipt(receipt)
    }
  } catch (error) {
    if (onError) {
      onError(error)
    }
  }
}<|MERGE_RESOLUTION|>--- conflicted
+++ resolved
@@ -97,17 +97,11 @@
       if (getExternalIP) {
         address = txAddresses[index]
       } else {
-<<<<<<< HEAD
-        address = (await execCmd(
-          `kubectl get service/${namespace}-service-${index} --namespace ${namespace} -o jsonpath='{.spec.clusterIP}'`
-        ))[0]
-=======
         address = await retrieveClusterIPAddress(
           'service',
           `${namespace}-service-${index}`,
           namespace
         )
->>>>>>> 9c60e55f
         if (address.length === 0) {
           console.error('IP address is empty for transaction node')
           throw new Error('IP address is empty for transaction node')
