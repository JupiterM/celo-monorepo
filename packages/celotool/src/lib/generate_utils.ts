// @ts-ignore
import { config } from '@celo/protocol/migrationsConfig'
import { blsPrivateKeyToProcessedPrivateKey } from '@celo/utils/lib/bls'
import BigNumber from 'bignumber.js'
import * as bls12377js from 'bls12377js'
import { ec as EC } from 'elliptic'
import fs from 'fs'
import { range, repeat } from 'lodash'
import path from 'path'
import * as rlp from 'rlp'
import Web3 from 'web3'
import { envVar, fetchEnv, fetchEnvOrFallback, monorepoRoot } from './env-utils'
import {
  CONTRACT_OWNER_STORAGE_LOCATION,
  GETH_CONFIG_OLD,
  ISTANBUL_MIX_HASH,
  REGISTRY_ADDRESS,
  TEMPLATE,
} from './genesis_constants'
import { ensure0x, strip0x } from './utils'

import bip32 = require('bip32')
import bip39 = require('bip39')
const ec = new EC('secp256k1')

export enum AccountType {
  VALIDATOR = 0,
  LOAD_TESTING_ACCOUNT = 1,
  TX_NODE = 2,
  BOOTNODE = 3,
  FAUCET = 4,
  ATTESTATION = 5,
  PRICE_ORACLE = 6,
  PROXY = 7,
}

export enum ConsensusType {
  CLIQUE = 'clique',
  ISTANBUL = 'istanbul',
}

export interface Validator {
  address: string
  blsPublicKey: string
  balance: string
}
export interface AccountAndBalance {
  address: string
  balance: string
}

export const MNEMONIC_ACCOUNT_TYPE_CHOICES = [
  'validator',
  'load_testing',
  'tx_node',
  'bootnode',
  'faucet',
  'attestation',
  'price_oracle',
  'proxy',
]

export const add0x = (str: string) => {
  return '0x' + str
}

export const coerceMnemonicAccountType = (raw: string): AccountType => {
  const index = MNEMONIC_ACCOUNT_TYPE_CHOICES.indexOf(raw)
  if (index === -1) {
    throw new Error('Invalid mnemonic account type')
  }
  return index
}

export const generatePrivateKey = (mnemonic: string, accountType: AccountType, index: number) => {
  const seed = bip39.mnemonicToSeed(mnemonic)
  const node = bip32.fromSeed(seed)
  const newNode = node.derive(accountType).derive(index)

  return newNode.privateKey.toString('hex')
}

export const generatePublicKey = (mnemonic: string, accountType: AccountType, index: number) => {
  return privateKeyToPublicKey(generatePrivateKey(mnemonic, accountType, index))
}

export const generateAddress = (mnemonic: string, accountType: AccountType, index: number) =>
  privateKeyToAddress(generatePrivateKey(mnemonic, accountType, index))

export const privateKeyToPublicKey = (privateKey: string) => {
  const ecPrivateKey = ec.keyFromPrivate(Buffer.from(privateKey, 'hex'))
  const ecPublicKey: string = ecPrivateKey.getPublic('hex')
  return ecPublicKey.slice(2)
}

export const privateKeyToAddress = (privateKey: string) => {
  // @ts-ignore
  return new Web3.modules.Eth().accounts.privateKeyToAccount(ensure0x(privateKey)).address
}

export const privateKeyToStrippedAddress = (privateKey: string) =>
  strip0x(privateKeyToAddress(privateKey))

<<<<<<< HEAD
const WEI_PER_GOLD = new BigNumber(Math.pow(10, 18))

// in wei
const DEFAULT_BALANCE = '1000000000000000000000000'
=======
const validatorZeroBalance = fetchEnvOrFallback(
  envVar.VALIDATOR_ZERO_GENESIS_BALANCE,
  '100010011000000000000000000'
) // 100,010,011 CG
const validatorBalance = fetchEnvOrFallback(
  envVar.VALIDATOR_GENESIS_BALANCE,
  '10011000000000000000000'
) // 10,011 CG
const faucetBalance = fetchEnvOrFallback(envVar.FAUCET_GENESIS_BALANCE, '10011000000000000000000') // 10,000 CG
>>>>>>> a4efd0b8

export const getPrivateKeysFor = (accountType: AccountType, mnemonic: string, n: number) =>
  range(0, n).map((i) => generatePrivateKey(mnemonic, accountType, i))

export const getAddressesFor = (accountType: AccountType, mnemonic: string, n: number) =>
  getPrivateKeysFor(accountType, mnemonic, n).map(privateKeyToAddress)

export const getStrippedAddressesFor = (accountType: AccountType, mnemonic: string, n: number) =>
  getAddressesFor(accountType, mnemonic, n).map(strip0x)

export const getValidators = (mnemonic: string, n: number) => {
  return getPrivateKeysFor(AccountType.VALIDATOR, mnemonic, n).map((key) => {
    const blsKeyBytes = blsPrivateKeyToProcessedPrivateKey(key)
    return {
      address: strip0x(privateKeyToAddress(key)),
      blsPublicKey: bls12377js.BLS.privateToPublicBytes(blsKeyBytes).toString('hex'),
      balance: n === 0 ? validatorZeroBalance : validatorBalance,
    }
  })
}

export const getFaucetedAddresses = (mnemonic: string) => {
  const loadTestClients = parseInt(fetchEnv(envVar.LOAD_TEST_CLIENTS), 10)
  return [
    ...getStrippedAddressesFor(AccountType.FAUCET, mnemonic, 2),
    ...getStrippedAddressesFor(AccountType.LOAD_TESTING_ACCOUNT, mnemonic, loadTestClients),
    ...getStrippedAddressesFor(AccountType.PRICE_ORACLE, mnemonic, 1),
  ]
}

export const getAddressFromEnv = (accountType: AccountType, n: number) => {
  const mnemonic = fetchEnv(envVar.MNEMONIC)
  const privateKey = generatePrivateKey(mnemonic, accountType, n)
  return privateKeyToAddress(privateKey)
}

export const generateGenesisFromEnv = (enablePetersburg: boolean = true) => {
  const mnemonic = fetchEnv(envVar.MNEMONIC)
<<<<<<< HEAD
  const validatorCount = parseInt(fetchEnv(envVar.VALIDATORS), 10)
  const validators = getValidators(mnemonic, validatorCount)
=======
  const validatorEnv = fetchEnv(envVar.VALIDATORS)
  const validators = getValidators(mnemonic, parseInt(validatorEnv, 10))
>>>>>>> a4efd0b8

  const consensusType = fetchEnv(envVar.CONSENSUS_TYPE) as ConsensusType

  if (![ConsensusType.CLIQUE, ConsensusType.ISTANBUL].includes(consensusType)) {
    console.error('Unsupported CONSENSUS_TYPE')
    process.exit(1)
  }

  const blockTime = parseInt(fetchEnv(envVar.BLOCK_TIME), 10)
  const requestTimeout = parseInt(
    fetchEnvOrFallback(envVar.ISTANBUL_REQUEST_TIMEOUT_MS, '3000'),
    10
  )
  const epoch = parseInt(fetchEnvOrFallback(envVar.EPOCH, '30000'), 10)
  // allow 12 blocks in prod for the uptime metric
  const lookbackwindow = parseInt(fetchEnvOrFallback(envVar.LOOKBACK, '12'), 10)
  const chainId = parseInt(fetchEnv(envVar.NETWORK_ID), 10)

<<<<<<< HEAD
  // Assing DEFAULT ammount of gold to 2 faucet accounts
  const faucetedAddresses = getFaucetedAddresses(mnemonic)
=======
  // Allocate faucet accounts
  const numFaucetAccounts = parseInt(fetchEnvOrFallback(envVar.FAUCET_GENESIS_ACCOUNTS, '0'), 10)
  const initialAccounts = getStrippedAddressesFor(
    AccountType.FAUCET,
    mnemonic,
    numFaucetAccounts
  ).map((addr) => {
    return {
      address: addr,
      balance: fetchEnvOrFallback(envVar.FAUCET_GENESIS_BALANCE, faucetBalance),
    }
  })

  // Allocate oracle account(s)
  initialAccounts.concat(
    getStrippedAddressesFor(AccountType.PRICE_ORACLE, mnemonic, 1).map((addr) => {
      return {
        address: addr,
        balance: fetchEnvOrFallback(envVar.ORACLE_GENESIS_BALANCE, '100000000000000000000'),
      }
    })
  )
>>>>>>> a4efd0b8

  return generateGenesis({
    validators,
    consensusType,
    blockTime,
<<<<<<< HEAD
    initialAccounts: faucetedAddresses,
=======
    initialAccounts,
>>>>>>> a4efd0b8
    epoch,
    lookbackwindow,
    chainId,
    requestTimeout,
    enablePetersburg,
  })
}

const generateIstanbulExtraData = (validators: Validator[]) => {
  const istanbulVanity = 32
  const blsSignatureVanity = 96
  const ecdsaSignatureVanity = 65
  return (
    '0x' +
    repeat('0', istanbulVanity * 2) +
    rlp
      .encode([
        // Added validators
        validators.map((validator) => Buffer.from(validator.address, 'hex')),
        validators.map((validator) => Buffer.from(validator.blsPublicKey, 'hex')),
        // Removed validators
        new Buffer(0),
        // Seal
        Buffer.from(repeat('0', ecdsaSignatureVanity * 2), 'hex'),
        [
          // AggregatedSeal.Bitmap
          new Buffer(0),
          // AggregatedSeal.Signature
          Buffer.from(repeat('0', blsSignatureVanity * 2), 'hex'),
          // AggregatedSeal.Round
          new Buffer(0),
        ],
        [
          // ParentAggregatedSeal.Bitmap
          new Buffer(0),
          // ParentAggregatedSeal.Signature
          Buffer.from(repeat('0', blsSignatureVanity * 2), 'hex'),
          // ParentAggregatedSeal.Round
          new Buffer(0),
        ],
        // EpochData
        new Buffer(0),
      ])
      .toString('hex')
  )
}

export const generateGenesis = ({
  validators,
  consensusType = ConsensusType.ISTANBUL,
  initialAccounts: otherAccounts = [],
  blockTime,
  epoch,
  lookbackwindow,
  chainId,
  requestTimeout,
  enablePetersburg = true,
}: {
  validators: Validator[]
  consensusType?: ConsensusType
  initialAccounts?: AccountAndBalance[]
  blockTime: number
  epoch: number
  lookbackwindow: number
  chainId: number
  requestTimeout: number
  enablePetersburg?: boolean
}) => {
  const genesis: any = { ...TEMPLATE }

  if (!enablePetersburg) {
    genesis.config = GETH_CONFIG_OLD
  }

  genesis.config.chainId = chainId

  if (consensusType === ConsensusType.CLIQUE) {
    genesis.config.clique = {
      period: blockTime,
      epoch,
    }
  } else if (consensusType === ConsensusType.ISTANBUL) {
    genesis.mixHash = ISTANBUL_MIX_HASH
    genesis.difficulty = '0x1'
    genesis.extraData = generateIstanbulExtraData(validators)
    genesis.config.istanbul = {
      // see github.com/celo-org/celo-blockchain/blob/master/consensus/istanbul/config.go#L21-L25
      // 0 = RoundRobin, 1 = Sticky, 2 = ShuffledRoundRobin
      policy: 2,
      period: blockTime,
      requesttimeout: requestTimeout,
      epoch,
      lookbackwindow,
    }
  }

  for (const validator of validators) {
    genesis.alloc[validator.address] = {
      balance: validator.balance,
    }
  }

<<<<<<< HEAD
  // ensure validator 0, which performs the migration, will have enough
  // cGLD to init the reserves
  const reserveGoldBalanceWei = WEI_PER_GOLD.times(config.reserve.goldBalance).plus(DEFAULT_BALANCE)
  genesis.alloc[validators[0].address].balance = reserveGoldBalanceWei.toString(10)

  for (const address of otherAccounts) {
    genesis.alloc[address] = {
      balance: DEFAULT_BALANCE,
=======
  for (const account of otherAccounts) {
    genesis.alloc[account.address] = {
      balance: account.balance,
>>>>>>> a4efd0b8
    }
  }

  const contracts = [REGISTRY_ADDRESS]
  const contractBuildPath = path.resolve(
    monorepoRoot,
    'packages/protocol/build/contracts/Proxy.json'
  )
  for (const contract of contracts) {
    genesis.alloc[contract] = {
      code: JSON.parse(fs.readFileSync(contractBuildPath).toString()).deployedBytecode,
      storage: {
        [CONTRACT_OWNER_STORAGE_LOCATION]: validators[0].address,
      },
      balance: '0',
    }
  }

  return JSON.stringify(genesis)
}<|MERGE_RESOLUTION|>--- conflicted
+++ resolved
@@ -101,12 +101,6 @@
 export const privateKeyToStrippedAddress = (privateKey: string) =>
   strip0x(privateKeyToAddress(privateKey))
 
-<<<<<<< HEAD
-const WEI_PER_GOLD = new BigNumber(Math.pow(10, 18))
-
-// in wei
-const DEFAULT_BALANCE = '1000000000000000000000000'
-=======
 const validatorZeroBalance = fetchEnvOrFallback(
   envVar.VALIDATOR_ZERO_GENESIS_BALANCE,
   '100010011000000000000000000'
@@ -116,7 +110,6 @@
   '10011000000000000000000'
 ) // 10,011 CG
 const faucetBalance = fetchEnvOrFallback(envVar.FAUCET_GENESIS_BALANCE, '10011000000000000000000') // 10,000 CG
->>>>>>> a4efd0b8
 
 export const getPrivateKeysFor = (accountType: AccountType, mnemonic: string, n: number) =>
   range(0, n).map((i) => generatePrivateKey(mnemonic, accountType, i))
@@ -155,13 +148,8 @@
 
 export const generateGenesisFromEnv = (enablePetersburg: boolean = true) => {
   const mnemonic = fetchEnv(envVar.MNEMONIC)
-<<<<<<< HEAD
-  const validatorCount = parseInt(fetchEnv(envVar.VALIDATORS), 10)
-  const validators = getValidators(mnemonic, validatorCount)
-=======
   const validatorEnv = fetchEnv(envVar.VALIDATORS)
   const validators = getValidators(mnemonic, parseInt(validatorEnv, 10))
->>>>>>> a4efd0b8
 
   const consensusType = fetchEnv(envVar.CONSENSUS_TYPE) as ConsensusType
 
@@ -180,10 +168,6 @@
   const lookbackwindow = parseInt(fetchEnvOrFallback(envVar.LOOKBACK, '12'), 10)
   const chainId = parseInt(fetchEnv(envVar.NETWORK_ID), 10)
 
-<<<<<<< HEAD
-  // Assing DEFAULT ammount of gold to 2 faucet accounts
-  const faucetedAddresses = getFaucetedAddresses(mnemonic)
-=======
   // Allocate faucet accounts
   const numFaucetAccounts = parseInt(fetchEnvOrFallback(envVar.FAUCET_GENESIS_ACCOUNTS, '0'), 10)
   const initialAccounts = getStrippedAddressesFor(
@@ -206,17 +190,12 @@
       }
     })
   )
->>>>>>> a4efd0b8
 
   return generateGenesis({
     validators,
     consensusType,
     blockTime,
-<<<<<<< HEAD
-    initialAccounts: faucetedAddresses,
-=======
     initialAccounts,
->>>>>>> a4efd0b8
     epoch,
     lookbackwindow,
     chainId,
@@ -319,20 +298,9 @@
     }
   }
 
-<<<<<<< HEAD
-  // ensure validator 0, which performs the migration, will have enough
-  // cGLD to init the reserves
-  const reserveGoldBalanceWei = WEI_PER_GOLD.times(config.reserve.goldBalance).plus(DEFAULT_BALANCE)
-  genesis.alloc[validators[0].address].balance = reserveGoldBalanceWei.toString(10)
-
-  for (const address of otherAccounts) {
-    genesis.alloc[address] = {
-      balance: DEFAULT_BALANCE,
-=======
   for (const account of otherAccounts) {
     genesis.alloc[account.address] = {
       balance: account.balance,
->>>>>>> a4efd0b8
     }
   }
 
