--- conflicted
+++ resolved
@@ -19,12 +19,9 @@
 } from './genesis_constants'
 import { GenesisConfig } from './interfaces/genesis-config'
 import { ensure0x, strip0x } from './utils'
-<<<<<<< HEAD
-=======
 
 import bip32 = require('bip32')
 import bip39 = require('bip39')
->>>>>>> a9f7286d
 
 const ec = new EC('secp256k1')
 
