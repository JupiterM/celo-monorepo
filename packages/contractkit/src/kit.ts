import { Address, NodeCommunicationWrapper } from '@celo/communication'
import { BigNumber } from 'bignumber.js'
import Web3 from 'web3'
import { AddressRegistry } from './address-registry'
import { CeloContract, CeloToken } from './base'
import { WrapperCache } from './contract-cache'
<<<<<<< HEAD
=======
import { CeloProvider } from './providers/celo-provider'
import { toTxResult, TransactionResult } from './utils/tx-result'
import { estimateGas } from './utils/web3-utils'
import { ReadOnlyWallet } from './wallets/wallet'
>>>>>>> e70479d1
import { Web3ContractCache } from './web3-contract-cache'
import { AttestationsConfig } from './wrappers/Attestations'
import { DowntimeSlasherConfig } from './wrappers/DowntimeSlasher'
import { ElectionConfig } from './wrappers/Election'
import { ExchangeConfig } from './wrappers/Exchange'
import { GasPriceMinimumConfig } from './wrappers/GasPriceMinimum'
import { GovernanceConfig } from './wrappers/Governance'
import { LockedGoldConfig } from './wrappers/LockedGold'
import { ReserveConfig } from './wrappers/Reserve'
import { SortedOraclesConfig } from './wrappers/SortedOracles'
import { StableTokenConfig } from './wrappers/StableTokenWrapper'
import { ValidatorsConfig } from './wrappers/Validators'

<<<<<<< HEAD
=======
const debug = debugFactory('kit:kit')

/**
 * Creates a new instance of `ContractKit` give a nodeUrl
 * @param url CeloBlockchain node url
 * @optional wallet to reuse or add a wallet different that the default (example ledger-wallet)
 */
export function newKit(url: string, wallet?: ReadOnlyWallet) {
  const web3 = url.endsWith('.ipc')
    ? new Web3(new Web3.providers.IpcProvider(url, net))
    : new Web3(url)
  return newKitFromWeb3(web3, wallet)
}

>>>>>>> e70479d1
/**
 * Creates a new instance of the `ContractKit` with a web3 instance
 * @param web3 Web3 instance
 */
<<<<<<< HEAD
export function newKitFromWeb3(web3: Web3): ContractKit {
=======
export function newKitFromWeb3(web3: Web3, wallet?: ReadOnlyWallet) {
>>>>>>> e70479d1
  if (!web3.currentProvider) {
    throw new Error('Must have a valid Provider')
  }
  return new ContractKit(new NodeCommunicationWrapper(web3))
}

export interface NetworkConfig {
  election: ElectionConfig
  exchange: ExchangeConfig
  attestations: AttestationsConfig
  governance: GovernanceConfig
  lockedGold: LockedGoldConfig
  sortedOracles: SortedOraclesConfig
  gasPriceMinimum: GasPriceMinimumConfig
  reserve: ReserveConfig
  stableToken: StableTokenConfig
  validators: ValidatorsConfig
  downtimeSlasher: DowntimeSlasherConfig
}

interface AccountBalance {
  CELO: BigNumber
  cUSD: BigNumber
  lockedCELO: BigNumber
  pending: BigNumber
}

export class ContractKit {
  /** core contract's address registry */
  readonly registry: AddressRegistry
  /** factory for core contract's native web3 wrappers  */
  readonly _web3Contracts: Web3ContractCache
  /** factory for core contract's kit wrappers  */
  readonly contracts: WrapperCache

<<<<<<< HEAD
  // TODO: remove once cUSD gasPrice is available on minimumClientVersion node rpc
  gasPriceSuggestionMultiplier = 5
=======
  private config: KitOptions
  constructor(readonly web3: Web3, wallet?: ReadOnlyWallet) {
    this.config = {
      gasInflationFactor: 1.3,
      // gasPrice:0 means the node will compute gasPrice on its own
      gasPrice: '0',
      gasPriceSuggestionMultiplier: 5,
    }
    if (!(web3.currentProvider instanceof CeloProvider)) {
      const celoProviderInstance = new CeloProvider(web3.currentProvider, wallet)
      // as any because of web3 migration
      web3.setProvider(celoProviderInstance as any)
    }
>>>>>>> e70479d1

  constructor(readonly communication: NodeCommunicationWrapper) {
    this.registry = new AddressRegistry(this)
    this._web3Contracts = new Web3ContractCache(this)
    this.contracts = new WrapperCache(this)
  }

  async getTotalBalance(address: string): Promise<AccountBalance> {
    const celoToken = await this.contracts.getGoldToken()
    const stableToken = await this.contracts.getStableToken()
    const lockedCelo = await this.contracts.getLockedGold()
    const goldBalance = await celoToken.balanceOf(address)
    const lockedBalance = await lockedCelo.getAccountTotalLockedGold(address)
    const dollarBalance = await stableToken.balanceOf(address)
    let pending = new BigNumber(0)
    try {
      pending = await lockedCelo.getPendingWithdrawalsTotalValue(address)
    } catch (err) {
      // Just means that it's not an account
    }

    return {
      CELO: goldBalance,
      lockedCELO: lockedBalance,
      cUSD: dollarBalance,
      pending,
    }
  }

  async getNetworkConfig(): Promise<NetworkConfig> {
    const token1 = await this.registry.addressFor(CeloContract.GoldToken)
    const token2 = await this.registry.addressFor(CeloContract.StableToken)
    // There can only be `10` unique parametrized types in Promise.all call, that is how
    // its typescript typing is setup. Thus, since we crossed threshold of 10
    // have to explicitly cast it to just any type and discard type information.
    const promises: Array<Promise<any>> = [
      this.contracts.getExchange(),
      this.contracts.getElection(),
      this.contracts.getAttestations(),
      this.contracts.getGovernance(),
      this.contracts.getLockedGold(),
      this.contracts.getSortedOracles(),
      this.contracts.getGasPriceMinimum(),
      this.contracts.getReserve(),
      this.contracts.getStableToken(),
      this.contracts.getValidators(),
      this.contracts.getDowntimeSlasher(),
    ]
    const contracts = await Promise.all(promises)
    const res = await Promise.all([
      contracts[0].getConfig(),
      contracts[1].getConfig(),
      contracts[2].getConfig([token1, token2]),
      contracts[3].getConfig(),
      contracts[4].getConfig(),
      contracts[5].getConfig(),
      contracts[6].getConfig(),
      contracts[7].getConfig(),
      contracts[8].getConfig(),
      contracts[9].getConfig(),
      contracts[10].getConfig(),
    ])
    return {
      exchange: res[0],
      election: res[1],
      attestations: res[2],
      governance: res[3],
      lockedGold: res[4],
      sortedOracles: res[5],
      gasPriceMinimum: res[6],
      reserve: res[7],
      stableToken: res[8],
      validators: res[9],
      downtimeSlasher: res[10],
    }
  }

  // For backwards compatibility
  set defaultAccount(address: Address | undefined) {
    this.communication.defaultAccount = address
  }

  /**
   * Set CeloToken to use to pay for gas fees
   * @param token cUSD (StableToken) or CELO (GoldToken)
   */
  async setFeeCurrency(token: CeloToken): Promise<void> {
    const address =
      token === CeloContract.GoldToken ? undefined : await this.registry.addressFor(token)
    await this.communication.setFeeCurrency(address)
  }

  // TODO: remove once cUSD gasPrice is available on minimumClientVersion node rpc
  async updateGasPriceInCommunicationLayer(currency: Address) {
    const gasPriceMinimum = await this.contracts.getGasPriceMinimum()
    const rawGasPrice = await gasPriceMinimum.getGasPriceMinimum(currency)
    const gasPrice = rawGasPrice.multipliedBy(this.gasPriceSuggestionMultiplier).toFixed()
    await this.communication.setGasPriceForCurrency(currency, gasPrice)
  }

  async getEpochSize(): Promise<number> {
    const validators = await this.contracts.getValidators()
    const epochSize = await validators.getEpochSize()

    return epochSize.toNumber()
  }

  async getFirstBlockNumberForEpoch(epochNumber: number): Promise<number> {
    const epochSize = await this.getEpochSize()
    // Follows GetEpochFirstBlockNumber from celo-blockchain/blob/master/consensus/istanbul/utils.go
    if (epochNumber === 0) {
      // No first block for epoch 0
      return 0
    }
    return (epochNumber - 1) * epochSize + 1
  }

  async getLastBlockNumberForEpoch(epochNumber: number): Promise<number> {
    const epochSize = await this.getEpochSize()
    // Follows GetEpochLastBlockNumber from celo-blockchain/blob/master/consensus/istanbul/utils.go
    if (epochNumber === 0) {
      return 0
    }
    const firstBlockNumberForEpoch = await this.getFirstBlockNumberForEpoch(epochNumber)
    return firstBlockNumberForEpoch + (epochSize - 1)
  }

  async getEpochNumberOfBlock(blockNumber: number): Promise<number> {
    const epochSize = await this.getEpochSize()
    // Follows GetEpochNumber from celo-blockchain/blob/master/consensus/istanbul/utils.go
    const epochNumber = Math.floor(blockNumber / epochSize)
    if (blockNumber % epochSize === 0) {
      return epochNumber
    } else {
      return epochNumber + 1
    }
  }
}<|MERGE_RESOLUTION|>--- conflicted
+++ resolved
@@ -1,16 +1,9 @@
-import { Address, NodeCommunicationWrapper } from '@celo/communication'
+import { Address, NodeCommunicationWrapper, ReadOnlyWallet } from '@celo/communication'
 import { BigNumber } from 'bignumber.js'
 import Web3 from 'web3'
 import { AddressRegistry } from './address-registry'
 import { CeloContract, CeloToken } from './base'
 import { WrapperCache } from './contract-cache'
-<<<<<<< HEAD
-=======
-import { CeloProvider } from './providers/celo-provider'
-import { toTxResult, TransactionResult } from './utils/tx-result'
-import { estimateGas } from './utils/web3-utils'
-import { ReadOnlyWallet } from './wallets/wallet'
->>>>>>> e70479d1
 import { Web3ContractCache } from './web3-contract-cache'
 import { AttestationsConfig } from './wrappers/Attestations'
 import { DowntimeSlasherConfig } from './wrappers/DowntimeSlasher'
@@ -24,36 +17,15 @@
 import { StableTokenConfig } from './wrappers/StableTokenWrapper'
 import { ValidatorsConfig } from './wrappers/Validators'
 
-<<<<<<< HEAD
-=======
-const debug = debugFactory('kit:kit')
-
-/**
- * Creates a new instance of `ContractKit` give a nodeUrl
- * @param url CeloBlockchain node url
- * @optional wallet to reuse or add a wallet different that the default (example ledger-wallet)
- */
-export function newKit(url: string, wallet?: ReadOnlyWallet) {
-  const web3 = url.endsWith('.ipc')
-    ? new Web3(new Web3.providers.IpcProvider(url, net))
-    : new Web3(url)
-  return newKitFromWeb3(web3, wallet)
-}
-
->>>>>>> e70479d1
 /**
  * Creates a new instance of the `ContractKit` with a web3 instance
  * @param web3 Web3 instance
  */
-<<<<<<< HEAD
-export function newKitFromWeb3(web3: Web3): ContractKit {
-=======
 export function newKitFromWeb3(web3: Web3, wallet?: ReadOnlyWallet) {
->>>>>>> e70479d1
   if (!web3.currentProvider) {
     throw new Error('Must have a valid Provider')
   }
-  return new ContractKit(new NodeCommunicationWrapper(web3))
+  return new ContractKit(new NodeCommunicationWrapper(web3, wallet))
 }
 
 export interface NetworkConfig {
@@ -85,24 +57,8 @@
   /** factory for core contract's kit wrappers  */
   readonly contracts: WrapperCache
 
-<<<<<<< HEAD
   // TODO: remove once cUSD gasPrice is available on minimumClientVersion node rpc
   gasPriceSuggestionMultiplier = 5
-=======
-  private config: KitOptions
-  constructor(readonly web3: Web3, wallet?: ReadOnlyWallet) {
-    this.config = {
-      gasInflationFactor: 1.3,
-      // gasPrice:0 means the node will compute gasPrice on its own
-      gasPrice: '0',
-      gasPriceSuggestionMultiplier: 5,
-    }
-    if (!(web3.currentProvider instanceof CeloProvider)) {
-      const celoProviderInstance = new CeloProvider(web3.currentProvider, wallet)
-      // as any because of web3 migration
-      web3.setProvider(celoProviderInstance as any)
-    }
->>>>>>> e70479d1
 
   constructor(readonly communication: NodeCommunicationWrapper) {
     this.registry = new AddressRegistry(this)
