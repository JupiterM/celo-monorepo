export type Address = string

export enum CeloContract {
  Accounts = 'Accounts',
  Attestations = 'Attestations',
  BlockchainParameters = 'BlockchainParameters',
  DoubleSigningSlasher = 'DoubleSigningSlasher',
  DowntimeSlasher = 'DowntimeSlasher',
  Election = 'Election',
  EpochRewards = 'EpochRewards',
  Escrow = 'Escrow',
  Exchange = 'Exchange',
  FeeCurrencyWhitelist = 'FeeCurrencyWhitelist',
  Freezer = 'Freezer',
  GasPriceMinimum = 'GasPriceMinimum',
  GoldToken = 'GoldToken',
  Governance = 'Governance',
  LockedGold = 'LockedGold',
<<<<<<< HEAD
  MetaTransactionWallet = 'MetaTransactionWallet',
=======
  MetaTransactionWalletDeployer = 'MetaTransactionWalletDeployer',
>>>>>>> e9833711
  MultiSig = 'MultiSig',
  Random = 'Random',
  Registry = 'Registry',
  Reserve = 'Reserve',
  SortedOracles = 'SortedOracles',
  StableToken = 'StableToken',
  TransferWhitelist = 'TransferWhitelist',
  Validators = 'Validators',
}

export const ProxyContracts = Object.keys(CeloContract).map((c) => `${c}Proxy`)

export type CeloToken = CeloContract.GoldToken | CeloContract.StableToken

export const AllContracts = Object.keys(CeloContract).map(
  (k) => (CeloContract as any)[k as any]
) as CeloContract[]

export const NULL_ADDRESS = '0x0000000000000000000000000000000000000000' as Address<|MERGE_RESOLUTION|>--- conflicted
+++ resolved
@@ -16,11 +16,8 @@
   GoldToken = 'GoldToken',
   Governance = 'Governance',
   LockedGold = 'LockedGold',
-<<<<<<< HEAD
   MetaTransactionWallet = 'MetaTransactionWallet',
-=======
   MetaTransactionWalletDeployer = 'MetaTransactionWalletDeployer',
->>>>>>> e9833711
   MultiSig = 'MultiSig',
   Random = 'Random',
   Registry = 'Registry',
