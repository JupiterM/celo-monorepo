--- conflicted
+++ resolved
@@ -1,9 +1,6 @@
-<<<<<<< HEAD
+import { NativeSigner, Signature, Signer } from '@celo/base/lib/signatureUtils'
 import { CeloTransactionObject, toTransactionObject } from '@celo/communication'
 import { Address } from '@celo/communication/types/commons'
-=======
-import { NativeSigner, Signature, Signer } from '@celo/base/lib/signatureUtils'
->>>>>>> 171d4f76
 import {
   hashMessageWithPrefix,
   LocalSigner,
