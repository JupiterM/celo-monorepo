import { zip } from '@celo/utils/lib/collections'
import BigNumber from 'bignumber.js'
import { Address } from '../base'
import { LockedGold } from '../generated/types/LockedGold'
import {
  BaseWrapper,
  CeloTransactionObject,
  proxyCall,
  proxySend,
  tupleParser,
  valueToBigNumber,
  valueToString,
} from '../wrappers/BaseWrapper'

export interface VotingDetails {
  accountAddress: Address
  voterAddress: Address
  /** vote's weight */
  weight: BigNumber
}

interface AccountSummary {
  lockedGold: {
    total: BigNumber
    nonvoting: BigNumber
  }
  pendingWithdrawals: PendingWithdrawal[]
}

interface PendingWithdrawal {
  time: BigNumber
  value: BigNumber
}

export interface LockedGoldConfig {
  unlockingPeriod: BigNumber
}

/**
 * Contract for handling deposits needed for voting.
 */
export class LockedGoldWrapper extends BaseWrapper<LockedGold> {
  /**
   * Withdraws a gold that has been unlocked after the unlocking period has passed.
   * @param index The index of the pending withdrawal to withdraw.
   */
  withdraw: (index: number) => CeloTransactionObject<void> = proxySend(
    this.kit,
    this.contract.methods.withdraw
  )

  /**
   * Locks gold to be used for voting.
   * The gold to be locked, must be specified as the `tx.value`
   */
  lock = proxySend(this.kit, this.contract.methods.lock)

  /**
   * Unlocks gold that becomes withdrawable after the unlocking period.
   * @param value The amount of gold to unlock.
   */
  unlock: (value: BigNumber.Value) => CeloTransactionObject<void> = proxySend(
    this.kit,
    this.contract.methods.unlock,
    tupleParser(valueToString)
  )

  async getPendingWithdrawalsTotalValue(account: Address) {
    const pendingWithdrawals = await this.getPendingWithdrawals(account)
    // Ensure there are enough pending withdrawals to relock.
    const values = pendingWithdrawals.map((pw: PendingWithdrawal) => pw.value)
    const reducer = (total: BigNumber, pw: BigNumber) => pw.plus(total)
    return values.reduce(reducer, new BigNumber(0))
  }

  /**
   * Relocks gold that has been unlocked but not withdrawn.
   * @param value The value to relock from pending withdrawals.
   */
<<<<<<< HEAD
  async relock(account: Address, value: NumberLike): Promise<Array<CeloTransactionObject<void>>> {
=======
  async relock(
    account: Address,
    value: BigNumber.Value
  ): Promise<Array<CeloTransactionObject<void>>> {
>>>>>>> 6f3c771b
    const pendingWithdrawals = await this.getPendingWithdrawals(account)
    // Ensure there are enough pending withdrawals to relock.
    const totalValue = await this.getPendingWithdrawalsTotalValue(account)
    if (totalValue.isLessThan(value)) {
      throw new Error(`Not enough pending withdrawals to relock ${value}`)
    }
    // Assert pending withdrawals are sorted by time (increasing), so that we can re-lock starting
    // with those furthest away from being available (at the end).
    const throwIfNotSorted = (pw: PendingWithdrawal, i: number) => {
      if (i > 0 && !pw.time.isGreaterThanOrEqualTo(pendingWithdrawals[i - 1].time)) {
        throw new Error('Pending withdrawals not sorted by timestamp')
      }
    }
    pendingWithdrawals.forEach(throwIfNotSorted)

    let remainingToRelock = new BigNumber(value)
    const relockPw = (
      acc: Array<CeloTransactionObject<void>>,
      pw: PendingWithdrawal,
      i: number
    ) => {
      const valueToRelock = BigNumber.minimum(pw.value, remainingToRelock)
      if (valueToRelock.isZero()) {
        remainingToRelock = remainingToRelock.minus(valueToRelock)
        acc.push(this._relock(i, valueToRelock))
      }
      return acc
    }
    return pendingWithdrawals.reduceRight(relockPw, []) as Array<CeloTransactionObject<void>>
  }

  /**
   * Relocks gold that has been unlocked but not withdrawn.
   * @param index The index of the pending withdrawal to relock from.
   * @param value The value to relock from the specified pending withdrawal.
   */
  _relock: (index: number, value: BigNumber.Value) => CeloTransactionObject<void> = proxySend(
    this.kit,
    this.contract.methods.relock,
    tupleParser(valueToString, valueToString)
  )

  /**
   * Returns the total amount of locked gold for an account.
   * @param account The account.
   * @return The total amount of locked gold for an account.
   */
  getAccountTotalLockedGold = proxyCall(
    this.contract.methods.getAccountTotalLockedGold,
    undefined,
    valueToBigNumber
  )

  /**
   * Returns the total amount of non-voting locked gold for an account.
   * @param account The account.
   * @return The total amount of non-voting locked gold for an account.
   */
  getAccountNonvotingLockedGold = proxyCall(
    this.contract.methods.getAccountNonvotingLockedGold,
    undefined,
    valueToBigNumber
  )

  /**
   * Returns current configuration parameters.
   */
  async getConfig(): Promise<LockedGoldConfig> {
    return {
      unlockingPeriod: valueToBigNumber(await this.contract.methods.unlockingPeriod().call()),
    }
  }

  async getAccountSummary(account: string): Promise<AccountSummary> {
    const nonvoting = await this.getAccountNonvotingLockedGold(account)
    const total = await this.getAccountTotalLockedGold(account)
    const pendingWithdrawals = await this.getPendingWithdrawals(account)
    return {
      lockedGold: {
        total,
        nonvoting,
      },
      pendingWithdrawals,
    }
  }

  /**
   * Returns the pending withdrawals from unlocked gold for an account.
   * @param account The address of the account.
   * @return The value and timestamp for each pending withdrawal.
   */
  async getPendingWithdrawals(account: string) {
    const withdrawals = await this.contract.methods.getPendingWithdrawals(account).call()
    return zip(
      (time, value): PendingWithdrawal => ({
        time: valueToBigNumber(time),
        value: valueToBigNumber(value),
      }),
      withdrawals[1],
      withdrawals[0]
    )
  }
}<|MERGE_RESOLUTION|>--- conflicted
+++ resolved
@@ -77,14 +77,10 @@
    * Relocks gold that has been unlocked but not withdrawn.
    * @param value The value to relock from pending withdrawals.
    */
-<<<<<<< HEAD
-  async relock(account: Address, value: NumberLike): Promise<Array<CeloTransactionObject<void>>> {
-=======
   async relock(
     account: Address,
     value: BigNumber.Value
   ): Promise<Array<CeloTransactionObject<void>>> {
->>>>>>> 6f3c771b
     const pendingWithdrawals = await this.getPendingWithdrawals(account)
     // Ensure there are enough pending withdrawals to relock.
     const totalValue = await this.getPendingWithdrawalsTotalValue(account)
