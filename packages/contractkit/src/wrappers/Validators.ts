<<<<<<< HEAD
import { CeloTransactionObject, toTransactionObject } from '@celo/communication'
import { Address, EventLog, NULL_ADDRESS } from '@celo/communication/types/commons'
import { eqAddress, findAddressIndex } from '@celo/utils/lib/address'
import { concurrentMap } from '@celo/utils/lib/async'
import { zip } from '@celo/utils/lib/collections'
=======
import { eqAddress, findAddressIndex } from '@celo/base/lib/address'
import { concurrentMap } from '@celo/base/lib/async'
import { zip } from '@celo/base/lib/collections'
>>>>>>> 171d4f76
import { fromFixed, toFixed } from '@celo/utils/lib/fixidity'
import BigNumber from 'bignumber.js'
import { Validators } from '../generated/Validators'
import { zeroRange } from '../utils/array'
import {
  BaseWrapper,
  proxyCall,
  proxySend,
  stringToSolidityBytes,
  tupleParser,
  valueToBigNumber,
  valueToFixidityString,
  valueToInt,
} from './BaseWrapper'

export interface Validator {
  name: string
  address: Address
  ecdsaPublicKey: string
  blsPublicKey: string
  affiliation: string | null
  score: BigNumber
  signer: Address
}

export interface ValidatorGroup {
  name: string
  address: Address
  members: Address[]
  membersUpdated: number
  affiliates: Address[]
  commission: BigNumber
  nextCommission: BigNumber
  nextCommissionBlock: BigNumber
  lastSlashed: BigNumber
  slashingMultiplier: BigNumber
}

export interface ValidatorReward {
  validator: Validator
  validatorPayment: BigNumber
  group: ValidatorGroup
  groupPayment: BigNumber
  epochNumber: number
}

export interface LockedGoldRequirements {
  value: BigNumber
  duration: BigNumber
}

export interface ValidatorsConfig {
  groupLockedGoldRequirements: LockedGoldRequirements
  validatorLockedGoldRequirements: LockedGoldRequirements
  maxGroupSize: BigNumber
  membershipHistoryLength: BigNumber
  slashingMultiplierResetPeriod: BigNumber
  commissionUpdateDelay: BigNumber
}

export interface GroupMembership {
  epoch: number
  group: Address
}

export interface MembershipHistoryExtraData {
  lastRemovedFromGroupTimestamp: number
  tail: number
}

/**
 * Contract for voting for validators and managing validator groups.
 */
// TODO(asa): Support validator signers
export class ValidatorsWrapper extends BaseWrapper<Validators> {
  /**
   * Queues an update to a validator group's commission.
   * @param commission Fixidity representation of the commission this group receives on epoch
   *   payments made to its members. Must be in the range [0, 1.0].
   */
  setNextCommissionUpdate: (commission: BigNumber.Value) => CeloTransactionObject<void> = proxySend(
    this.kit,
    this.contract.methods.setNextCommissionUpdate,
    tupleParser(valueToFixidityString)
  )

  /**
   * Updates a validator group's commission based on the previously queued update
   */
  updateCommission: () => CeloTransactionObject<void> = proxySend(
    this.kit,
    this.contract.methods.updateCommission
  )

  /**
   * Returns the Locked Gold requirements for validators.
   * @returns The Locked Gold requirements for validators.
   */
  async getValidatorLockedGoldRequirements(): Promise<LockedGoldRequirements> {
    const res = await this.contract.methods.getValidatorLockedGoldRequirements().call()
    return {
      value: valueToBigNumber(res[0]),
      duration: valueToBigNumber(res[1]),
    }
  }

  /**
   * Returns the Locked Gold requirements for validator groups.
   * @returns The Locked Gold requirements for validator groups.
   */
  async getGroupLockedGoldRequirements(): Promise<LockedGoldRequirements> {
    const res = await this.contract.methods.getGroupLockedGoldRequirements().call()
    return {
      value: valueToBigNumber(res[0]),
      duration: valueToBigNumber(res[1]),
    }
  }

  /**
   * Returns the Locked Gold requirements for specific account.
   * @returns The Locked Gold requirements for a specific account.
   */
  getAccountLockedGoldRequirement = proxyCall(
    this.contract.methods.getAccountLockedGoldRequirement,
    undefined,
    valueToBigNumber
  )

  /**
   * Returns the reset period, in seconds, for slashing multiplier.
   */
  getSlashingMultiplierResetPeriod = proxyCall(
    this.contract.methods.slashingMultiplierResetPeriod,
    undefined,
    valueToBigNumber
  )

  /**
   * Returns the update delay, in blocks, for the group commission.
   */
  getCommissionUpdateDelay = proxyCall(
    this.contract.methods.commissionUpdateDelay,
    undefined,
    valueToBigNumber
  )

  /**
   * Returns current configuration parameters.
   */
  async getConfig(): Promise<ValidatorsConfig> {
    const res = await Promise.all([
      this.getValidatorLockedGoldRequirements(),
      this.getGroupLockedGoldRequirements(),
      this.contract.methods.maxGroupSize().call(),
      this.contract.methods.membershipHistoryLength().call(),
      this.getSlashingMultiplierResetPeriod(),
      this.getCommissionUpdateDelay(),
    ])
    return {
      validatorLockedGoldRequirements: res[0],
      groupLockedGoldRequirements: res[1],
      maxGroupSize: valueToBigNumber(res[2]),
      membershipHistoryLength: valueToBigNumber(res[3]),
      slashingMultiplierResetPeriod: res[4],
      commissionUpdateDelay: res[5],
    }
  }

  /**
   * Returns the account associated with `signer`.
   * @param signer The address of an account or currently authorized validator signer.
   * @dev Fails if the `signer` is not an account or currently authorized validator.
   * @return The associated account.
   */
  async validatorSignerToAccount(signerAddress: Address) {
    const accounts = await this.kit.contracts.getAccounts()
    return accounts.validatorSignerToAccount(signerAddress)
  }

  /**
   * Returns the account associated with `signer`.
   * @param signer The address of the account or previously authorized signer.
   * @dev Fails if the `signer` is not an account or previously authorized signer.
   * @return The associated account.
   */
  async signerToAccount(signerAddress: Address) {
    const accounts = await this.kit.contracts.getAccounts()
    return accounts.signerToAccount(signerAddress)
  }

  /**
   * Updates a validator's BLS key.
   * @param blsPublicKey The BLS public key that the validator is using for consensus, should pass proof
   *   of possession. 48 bytes.
   * @param blsPop The BLS public key proof-of-possession, which consists of a signature on the
   *   account address. 96 bytes.
   * @return True upon success.
   */
  updateBlsPublicKey: (
    blsPublicKey: string,
    blsPop: string
  ) => CeloTransactionObject<boolean> = proxySend(
    this.kit,
    this.contract.methods.updateBlsPublicKey,
    tupleParser(stringToSolidityBytes, stringToSolidityBytes)
  )

  /**
   * Returns whether a particular account has a registered validator.
   * @param account The account.
   * @return Whether a particular address is a registered validator.
   */
  isValidator = proxyCall(this.contract.methods.isValidator)

  /**
   * Returns whether a particular account has a registered validator group.
   * @param account The account.
   * @return Whether a particular address is a registered validator group.
   */
  isValidatorGroup = proxyCall(this.contract.methods.isValidatorGroup)

  /**
   * Returns whether an account meets the requirements to register a validator.
   * @param account The account.
   * @return Whether an account meets the requirements to register a validator.
   */
  meetsValidatorBalanceRequirements = async (address: Address) => {
    const lockedGold = await this.kit.contracts.getLockedGold()
    const total = await lockedGold.getAccountTotalLockedGold(address)
    const reqs = await this.getValidatorLockedGoldRequirements()
    return reqs.value.lte(total)
  }

  /**
   * Returns whether an account meets the requirements to register a group.
   * @param account The account.
   * @return Whether an account meets the requirements to register a group.
   */

  meetsValidatorGroupBalanceRequirements = async (address: Address) => {
    const lockedGold = await this.kit.contracts.getLockedGold()
    const total = await lockedGold.getAccountTotalLockedGold(address)
    const reqs = await this.getGroupLockedGoldRequirements()
    return reqs.value.lte(total)
  }

  /** Get Validator information */
  async getValidator(address: Address, blockNumber?: number): Promise<Validator> {
    // @ts-ignore: Expected 0-1 arguments, but got 2
    const res = await this.contract.methods.getValidator(address).call({}, blockNumber)
    const accounts = await this.kit.contracts.getAccounts()
    const name = (await accounts.getName(address, blockNumber)) || ''

    return {
      name,
      address,
      ecdsaPublicKey: (res.ecdsaPublicKey as unknown) as string,
      blsPublicKey: (res.blsPublicKey as unknown) as string,
      affiliation: res.affiliation,
      score: fromFixed(new BigNumber(res.score)),
      signer: res.signer,
    }
  }

  async getValidatorFromSigner(address: Address, blockNumber?: number): Promise<Validator> {
    const account = await this.signerToAccount(address)
    if (eqAddress(account, NULL_ADDRESS) || !(await this.isValidator(account))) {
      return {
        name: 'Unregistered validator',
        address,
        ecdsaPublicKey: '',
        blsPublicKey: '',
        affiliation: '',
        score: new BigNumber(0),
        signer: address,
      }
    } else {
      return this.getValidator(account, blockNumber)
    }
  }

  /** Get ValidatorGroup information */
  async getValidatorGroup(
    address: Address,
    getAffiliates: boolean = true,
    blockNumber?: number
  ): Promise<ValidatorGroup> {
    // @ts-ignore: Expected 0-1 arguments, but got 2
    const res = await this.contract.methods.getValidatorGroup(address).call({}, blockNumber)
    const accounts = await this.kit.contracts.getAccounts()
    const name = (await accounts.getName(address, blockNumber)) || ''
    let affiliates: Validator[] = []
    if (getAffiliates) {
      const validators = await this.getRegisteredValidators(blockNumber)
      affiliates = validators
        .filter((v) => v.affiliation && eqAddress(v.affiliation, address))
        .filter((v) => !res[0].includes(v.address))
    }
    return {
      name,
      address,
      members: res[0],
      commission: fromFixed(new BigNumber(res[1])),
      nextCommission: fromFixed(new BigNumber(res[2])),
      nextCommissionBlock: new BigNumber(res[3]),
      membersUpdated: res[4].reduce(
        (a: number, b: BigNumber.Value) => Math.max(a, new BigNumber(b).toNumber()),
        0
      ),
      affiliates: affiliates.map((v) => v.address),
      slashingMultiplier: fromFixed(new BigNumber(res[5])),
      lastSlashed: valueToBigNumber(res[6]),
    }
  }

  /**
   * Returns the Validator's group membership history
   * @param validator The validator whose membership history to return.
   * @return The group membership history of a validator.
   */
  getValidatorMembershipHistory: (validator: Address) => Promise<GroupMembership[]> = proxyCall(
    this.contract.methods.getMembershipHistory,
    undefined,
    (res) =>
      zip((epoch, group): GroupMembership => ({ epoch: valueToInt(epoch), group }), res[0], res[1])
  )

  /**
   * Returns extra data from the Validator's group membership history
   * @param validator The validator whose membership history to return.
   * @return The group membership history of a validator.
   */
  getValidatorMembershipHistoryExtraData: (
    validator: Address
  ) => Promise<MembershipHistoryExtraData> = proxyCall(
    this.contract.methods.getMembershipHistory,
    undefined,
    (res) => ({ lastRemovedFromGroupTimestamp: valueToInt(res[2]), tail: valueToInt(res[3]) })
  )

  /** Get the size (amount of members) of a ValidatorGroup */
  getValidatorGroupSize: (group: Address) => Promise<number> = proxyCall(
    this.contract.methods.getGroupNumMembers,
    undefined,
    valueToInt
  )

  /** Get list of registered validator addresses */
  async getRegisteredValidatorsAddresses(blockNumber?: number): Promise<Address[]> {
    // @ts-ignore: Expected 0-1 arguments, but got 2
    return this.contract.methods.getRegisteredValidators().call({}, blockNumber)
  }

  /** Get list of registered validator group addresses */
  getRegisteredValidatorGroupsAddresses: () => Promise<Address[]> = proxyCall(
    this.contract.methods.getRegisteredValidatorGroups
  )

  /** Get list of registered validators */
  async getRegisteredValidators(blockNumber?: number): Promise<Validator[]> {
    const vgAddresses = await this.getRegisteredValidatorsAddresses(blockNumber)
    return concurrentMap(10, vgAddresses, (addr) => this.getValidator(addr, blockNumber))
  }

  /** Get list of registered validator groups */
  async getRegisteredValidatorGroups(): Promise<ValidatorGroup[]> {
    const vgAddresses = await this.getRegisteredValidatorGroupsAddresses()
    return concurrentMap(10, vgAddresses, (addr) => this.getValidatorGroup(addr, false))
  }

  /**
   * Registers a validator unaffiliated with any validator group.
   *
   * Fails if the account is already a validator or validator group.
   *
   * @param validatorAddress The address that the validator is using for consensus, should match
   *   the validator signer.
   * @param ecdsaPublicKey The ECDSA public key that the validator is using for consensus. 64 bytes.
   * @param blsPublicKey The BLS public key that the validator is using for consensus, should pass proof
   *   of possession. 48 bytes.
   * @param blsPop The BLS public key proof-of-possession, which consists of a signature on the
   *   account address. 96 bytes.
   */

  getEpochNumber = proxyCall(this.contract.methods.getEpochNumber, undefined, valueToBigNumber)

  getEpochSize = proxyCall(this.contract.methods.getEpochSize, undefined, valueToBigNumber)

  registerValidator: (
    ecdsaPublicKey: string,
    blsPublicKey: string,
    blsPop: string
  ) => CeloTransactionObject<boolean> = proxySend(
    this.kit,
    this.contract.methods.registerValidator,
    tupleParser(stringToSolidityBytes, stringToSolidityBytes, stringToSolidityBytes)
  )

  /**
   * De-registers a validator, removing it from the group for which it is a member.
   * @param validatorAddress Address of the validator to deregister
   */
  async deregisterValidator(validatorAddress: Address) {
    const allValidators = await this.getRegisteredValidatorsAddresses()
    const idx = findAddressIndex(validatorAddress, allValidators)

    if (idx < 0) {
      throw new Error(`${validatorAddress} is not a registered validator`)
    }
    return toTransactionObject(
      this.kit.communication,
      this.contract.methods.deregisterValidator(idx)
    )
  }

  /**
   * Registers a validator group with no member validators.
   * Fails if the account is already a validator or validator group.
   * Fails if the account does not have sufficient weight.
   *
   * @param commission the commission this group receives on epoch payments made to its members.
   */
  async registerValidatorGroup(commission: BigNumber): Promise<CeloTransactionObject<boolean>> {
    return toTransactionObject(
      this.kit.communication,
      this.contract.methods.registerValidatorGroup(toFixed(commission).toFixed())
    )
  }

  /**
   * De-registers a validator Group
   * @param validatorGroupAddress Address of the validator group to deregister
   */
  async deregisterValidatorGroup(validatorGroupAddress: Address) {
    const allGroups = await this.getRegisteredValidatorGroupsAddresses()
    const idx = findAddressIndex(validatorGroupAddress, allGroups)

    if (idx < 0) {
      throw new Error(`${validatorGroupAddress} is not a registered validator`)
    }
    return toTransactionObject(
      this.kit.communication,
      this.contract.methods.deregisterValidatorGroup(idx)
    )
  }

  /**
   * Affiliates a validator with a group, allowing it to be added as a member.
   * De-affiliates with the previously affiliated group if present.
   * @param group The validator group with which to affiliate.
   */
  affiliate: (group: Address) => CeloTransactionObject<boolean> = proxySend(
    this.kit,
    this.contract.methods.affiliate
  )

  /**
   * De-affiliates a validator, removing it from the group for which it is a member.
   * Fails if the account is not a validator with non-zero affiliation.
   */

  deaffiliate = proxySend(this.kit, this.contract.methods.deaffiliate)

  /**
   * Removes a validator from the group for which it is a member.
   * @param validatorAccount The validator to deaffiliate from their affiliated validator group.
   */
  forceDeaffiliateIfValidator = proxySend(
    this.kit,
    this.contract.methods.forceDeaffiliateIfValidator
  )

  /**
   * Resets a group's slashing multiplier if it has been >= the reset period since
   * the last time the group was slashed.
   */
  resetSlashingMultiplier = proxySend(this.kit, this.contract.methods.resetSlashingMultiplier)

  /**
   * Adds a member to the end of a validator group's list of members.
   * Fails if `validator` has not set their affiliation to this account.
   * @param validator The validator to add to the group
   */
  async addMember(group: Address, validator: Address): Promise<CeloTransactionObject<boolean>> {
    const numMembers = await this.getValidatorGroupSize(group)
    if (numMembers === 0) {
      const election = await this.kit.contracts.getElection()
      const voteWeight = await election.getTotalVotesForGroup(group)
      const { lesser, greater } = await election.findLesserAndGreaterAfterVote(group, voteWeight)

      return toTransactionObject(
        this.kit.communication,
        this.contract.methods.addFirstMember(validator, lesser, greater)
      )
    } else {
      return toTransactionObject(this.kit.communication, this.contract.methods.addMember(validator))
    }
  }

  /**
   * Removes a member from a ValidatorGroup
   * The ValidatorGroup is specified by the `from` of the tx.
   *
   * @param validator The Validator to remove from the group
   */
  removeMember = proxySend(this.kit, this.contract.methods.removeMember)

  /**
   * Reorders a member within a validator group.
   * Fails if `validator` is not a member of the account's validator group.
   * @param groupAddr The validator group
   * @param validator The validator to reorder.
   * @param newIndex New position for the validator
   */
  async reorderMember(groupAddr: Address, validator: Address, newIndex: number) {
    const group = await this.getValidatorGroup(groupAddr)

    if (newIndex < 0 || newIndex >= group.members.length) {
      throw new Error(`Invalid index ${newIndex}; max index is ${group.members.length - 1}`)
    }

    const currentIdx = findAddressIndex(validator, group.members)
    if (currentIdx < 0) {
      throw new Error(`ValidatorGroup ${groupAddr} does not include ${validator}`)
    } else if (currentIdx === newIndex) {
      throw new Error(`Validator is already in position ${newIndex}`)
    }

    // remove the element
    group.members.splice(currentIdx, 1)
    // add it on new position
    group.members.splice(newIndex, 0, validator)

    const nextMember =
      newIndex === group.members.length - 1 ? NULL_ADDRESS : group.members[newIndex + 1]
    const prevMember = newIndex === 0 ? NULL_ADDRESS : group.members[newIndex - 1]

    return toTransactionObject(
      this.kit.communication,
      this.contract.methods.reorderMember(validator, nextMember, prevMember)
    )
  }

  /**
   * Retrieves ValidatorRewards for epochNumber.
   * @param epochNumber The epoch to retrieve ValidatorRewards at.
   */
  async getValidatorRewards(epochNumber: number): Promise<ValidatorReward[]> {
    const blockNumber = await this.kit.getLastBlockNumberForEpoch(epochNumber)
    const events = await this.getPastEvents('ValidatorEpochPaymentDistributed', {
      fromBlock: blockNumber,
      toBlock: blockNumber,
    })
    const validator: Validator[] = await concurrentMap(10, events, (e: EventLog) =>
      this.getValidator(e.returnValues.validator)
    )
    const validatorGroup: ValidatorGroup[] = await concurrentMap(10, events, (e: EventLog) =>
      this.getValidatorGroup(e.returnValues.group, false)
    )
    return events.map(
      (e: EventLog, index: number): ValidatorReward => ({
        epochNumber,
        validator: validator[index],
        validatorPayment: valueToBigNumber(e.returnValues.validatorPayment),
        group: validatorGroup[index],
        groupPayment: valueToBigNumber(e.returnValues.groupPayment),
      })
    )
  }

  /**
   * Returns the current set of validator signer addresses
   */
  async currentSignerSet(): Promise<Address[]> {
    const n = valueToInt(await this.contract.methods.numberValidatorsInCurrentSet().call())
    return concurrentMap(5, zeroRange(n), (idx) =>
      this.contract.methods.validatorSignerAddressFromCurrentSet(idx).call()
    )
  }

  /**
   * Returns the current set of validator signer and account addresses
   */
  async currentValidatorAccountsSet() {
    const signerAddresses = await this.currentSignerSet()
    const accountAddresses = await concurrentMap(5, signerAddresses, (signer) =>
      this.validatorSignerToAccount(signer)
    )
    return zip((signer, account) => ({ signer, account }), signerAddresses, accountAddresses)
  }

  /**
   * Returns the group membership for `validator`.
   * @param validator Address of validator to retrieve group membership for.
   * @param blockNumber Block number to retrieve group membership at.
   * @return Group and membership history index for `validator`.
   */
  async getValidatorMembershipHistoryIndex(
    validator: Validator,
    blockNumber?: number
  ): Promise<{ group: Address; historyIndex: number }> {
    const blockEpoch = await this.kit.getEpochNumberOfBlock(
      blockNumber || (await this.kit.communication.getBlockNumber())
    )
    const account = await this.validatorSignerToAccount(validator.signer)
    const membershipHistory = await this.getValidatorMembershipHistory(account)
    const historyIndex = this.findValidatorMembershipHistoryIndex(blockEpoch, membershipHistory)
    const group = membershipHistory[historyIndex].group
    return { group, historyIndex }
  }

  /**
   * Returns the index into `history` for `epoch`.
   * @param epoch The needle.
   * @param history The haystack.
   * @return Index for epoch or -1.
   */
  findValidatorMembershipHistoryIndex(epoch: number, history: GroupMembership[]): number {
    const revIndex = history
      .slice()
      .reverse()
      .findIndex((x) => x.epoch <= epoch)
    return revIndex < 0 ? -1 : history.length - revIndex - 1
  }
}<|MERGE_RESOLUTION|>--- conflicted
+++ resolved
@@ -1,14 +1,8 @@
-<<<<<<< HEAD
-import { CeloTransactionObject, toTransactionObject } from '@celo/communication'
-import { Address, EventLog, NULL_ADDRESS } from '@celo/communication/types/commons'
-import { eqAddress, findAddressIndex } from '@celo/utils/lib/address'
-import { concurrentMap } from '@celo/utils/lib/async'
-import { zip } from '@celo/utils/lib/collections'
-=======
 import { eqAddress, findAddressIndex } from '@celo/base/lib/address'
 import { concurrentMap } from '@celo/base/lib/async'
 import { zip } from '@celo/base/lib/collections'
->>>>>>> 171d4f76
+import { CeloTransactionObject, toTransactionObject } from '@celo/communication'
+import { Address, EventLog, NULL_ADDRESS } from '@celo/communication/types/commons'
 import { fromFixed, toFixed } from '@celo/utils/lib/fixidity'
 import BigNumber from 'bignumber.js'
 import { Validators } from '../generated/Validators'
