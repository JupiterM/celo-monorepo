<<<<<<< HEAD
import { toTransactionObject } from '@celo/communication'
import { Address, NULL_ADDRESS } from '@celo/communication/types/commons'
=======
import { eqAddress } from '@celo/base/lib/address'
import { concurrentMap, sleep } from '@celo/base/lib/async'
import { notEmpty, zip3 } from '@celo/base/lib/collections'
import { parseSolidityStringArray } from '@celo/base/lib/parsing'
import { appendPath } from '@celo/base/lib/string'
>>>>>>> 171d4f76
import { AttestationUtils, SignatureUtils } from '@celo/utils/lib'
import BigNumber from 'bignumber.js'
import fetch from 'cross-fetch'
import { CeloContract } from '../base'
import { Attestations } from '../generated/Attestations'
import { ClaimTypes, IdentityMetadataWrapper } from '../identity'
import { BaseWrapper, proxyCall, valueToBigNumber, valueToInt } from './BaseWrapper'
import { Validator } from './Validators'

export interface AttestationStat {
  completed: number
  total: number
}

export interface AttestationStateForIssuer {
  attestationState: AttestationState
}

export interface AttestationsToken {
  address: Address
  fee: BigNumber
}

export interface AttestationsConfig {
  attestationExpiryBlocks: number
  attestationRequestFees: AttestationsToken[]
}

/**
 * Contract for managing identities
 */
export enum AttestationState {
  None,
  Incomplete,
  Complete,
}

export interface ActionableAttestation {
  issuer: Address
  blockNumber: number
  attestationServiceURL: string
  name: string | undefined
}

type AttestationServiceRunningCheckResult =
  | { isValid: true; result: ActionableAttestation }
  | { isValid: false; issuer: Address }

export interface AttesationServiceRevealRequest {
  account: Address
  phoneNumber: string
  issuer: string
  // TODO rename to pepper here and in Attesation Service
  salt?: string
  smsRetrieverAppSig?: string
}

export interface UnselectedRequest {
  blockNumber: number
  attestationsRequested: number
  attestationRequestFeeToken: string
}

// Map of identifier -> (Map of address -> AttestationStat)
export type IdentifierLookupResult = Record<
  string,
  Record<Address, AttestationStat | undefined> | undefined
>

interface GetCompletableAttestationsResponse {
  0: string[]
  1: string[]
  2: string[]
  3: string
}
function parseGetCompletableAttestations(response: GetCompletableAttestationsResponse) {
  const metadataURLs = parseSolidityStringArray(
    response[2].map(valueToInt),
    (response[3] as unknown) as string
  )

  return zip3(
    response[0].map(valueToInt),
    response[1],
    metadataURLs
  ).map(([blockNumber, issuer, metadataURL]) => ({ blockNumber, issuer, metadataURL }))
}

export class AttestationsWrapper extends BaseWrapper<Attestations> {
  /**
   *  Returns the time an attestation can be completable before it is considered expired
   */
  attestationExpiryBlocks = proxyCall(
    this.contract.methods.attestationExpiryBlocks,
    undefined,
    valueToInt
  )

  /**
   * Returns the attestation request fee in a given currency.
   * @param address Token address.
   * @returns The fee as big number.
   */
  attestationRequestFees = proxyCall(
    this.contract.methods.attestationRequestFees,
    undefined,
    valueToBigNumber
  )

  selectIssuersWaitBlocks = proxyCall(
    this.contract.methods.selectIssuersWaitBlocks,
    undefined,
    valueToInt
  )

  /**
   * @notice Returns the unselected attestation request for an identifier/account pair, if any.
   * @param identifier Attestation identifier (e.g. phone hash)
   * @param account Address of the account
   */
  getUnselectedRequest = proxyCall(
    this.contract.methods.getUnselectedRequest,
    undefined,
    (res) => ({
      blockNumber: valueToInt(res[0]),
      attestationsRequested: valueToInt(res[1]),
      attestationRequestFeeToken: res[2],
    })
  )

  /**
   * @notice Checks if attestation request is expired.
   * @param attestationRequestBlockNumber Attestation Request Block Number to be checked
   */
  isAttestationExpired = async (attestationRequestBlockNumber: number) => {
    // We duplicate the implementation here, until Attestation.sol->isAttestationExpired is not external
    const attestationExpiryBlocks = await this.attestationExpiryBlocks()
    const blockNumber = await this.kit.communication.getBlockNumber()
    return blockNumber >= attestationRequestBlockNumber + attestationExpiryBlocks
  }

  /**
   * @notice Waits for appropriate block numbers for before issuer can be selected
   * @param identifier Attestation identifier (e.g. phone hash)
   * @param account Address of the account
   */
  waitForSelectingIssuers = async (
    identifier: string,
    account: Address,
    timeoutSeconds = 120,
    pollDurationSeconds = 1
  ) => {
    const startTime = Date.now()
    const unselectedRequest = await this.getUnselectedRequest(identifier, account)
    const waitBlocks = await this.selectIssuersWaitBlocks()

    if (unselectedRequest.blockNumber === 0) {
      throw new Error('No unselectedRequest to wait for')
    }
    // Technically should use subscriptions here but not all providers support it.
    // TODO: Use subscription if provider supports
    while (Date.now() - startTime < timeoutSeconds * 1000) {
      const blockNumber = await this.kit.communication.getBlockNumber()
      if (blockNumber >= unselectedRequest.blockNumber + waitBlocks) {
        return
      }
      await sleep(pollDurationSeconds * 1000)
    }
  }

  /**
   * Returns the issuers of attestations for a phoneNumber/account combo
   * @param identifier Attestation identifier (e.g. phone hash)
   * @param account Address of the account
   */
  getAttestationIssuers = proxyCall(this.contract.methods.getAttestationIssuers)

  /**
   * Returns the attestation state of a phone number/account/issuer tuple
   * @param identifier Attestation identifier (e.g. phone hash)
   * @param account Address of the account
   */
  getAttestationState: (
    identifier: string,
    account: Address,
    issuer: Address
  ) => Promise<AttestationStateForIssuer> = proxyCall(
    this.contract.methods.getAttestationState,
    undefined,
    (state) => ({ attestationState: valueToInt(state[0]) })
  )

  /**
   * Returns the attestation stats of a identifer/account pair
   * @param identifier Attestation identifier (e.g. phone hash)
   * @param account Address of the account
   */
  getAttestationStat: (
    identifier: string,
    account: Address
  ) => Promise<AttestationStat> = proxyCall(
    this.contract.methods.getAttestationStats,
    undefined,
    (stat) => ({ completed: valueToInt(stat[0]), total: valueToInt(stat[1]) })
  )

  /**
   * Returns the verified status of an identifier/account pair indicating whether the attestation
   * stats for a given pair are completed beyond a certain threshold of confidence (aka "verified")
   * @param identifier Attestation identifier (e.g. phone hash)
   * @param account Address of the account
   * @param numAttestationsRequired Optional number of attestations required.  Will default to
   *  hardcoded value if absent.
   * @param attestationThreshold Optional threshold for fraction attestations completed. Will
   *  default to hardcoded value if absent.
   */
  async getVerifiedStatus(
    identifier: string,
    account: Address,
    numAttestationsRequired?: number,
    attestationThreshold?: number
  ) {
    const attestationStats = await this.getAttestationStat(identifier, account)
    return AttestationUtils.isAccountConsideredVerified(
      attestationStats,
      numAttestationsRequired,
      attestationThreshold
    )
  }

  /**
   * Calculates the amount of StableToken required to request Attestations
   * @param attestationsRequested  The number of attestations to request
   */
  async getAttestationFeeRequired(attestationsRequested: number) {
    const tokenAddress = await this.kit.registry.addressFor(CeloContract.StableToken)
    const attestationFee = await this.contract.methods.getAttestationRequestFee(tokenAddress).call()
    return new BigNumber(attestationFee).times(attestationsRequested)
  }

  /**
   * Approves the necessary amount of StableToken to request Attestations
   * @param attestationsRequested The number of attestations to request
   */
  async approveAttestationFee(attestationsRequested: number) {
    const tokenContract = await this.kit.contracts.getContract(CeloContract.StableToken)
    const fee = await this.getAttestationFeeRequired(attestationsRequested)
    return tokenContract.approve(this.address, fee.toFixed())
  }

  /**
   * Returns an array of attestations that can be completed, along with the issuers' attestation
   * service urls
   * @param identifier Attestation identifier (e.g. phone hash)
   * @param account Address of the account
   */
  async getActionableAttestations(
    identifier: string,
    account: Address
  ): Promise<ActionableAttestation[]> {
    const result = await this.contract.methods
      .getCompletableAttestations(identifier, account)
      .call()

    const results = await concurrentMap(
      5,
      parseGetCompletableAttestations(result),
      this.isIssuerRunningAttestationService
    )

    return results.map((_) => (_.isValid ? _.result : null)).filter(notEmpty)
  }

  /**
   * Returns an array of issuer addresses that were found to not run the attestation service
   * @param identifier Attestation identifier (e.g. phone hash)
   * @param account Address of the account
   */
  async getNonCompliantIssuers(identifier: string, account: Address): Promise<Address[]> {
    const result = await this.contract.methods
      .getCompletableAttestations(identifier, account)
      .call()

    const withAttestationServiceURLs = await concurrentMap(
      5,
      parseGetCompletableAttestations(result),
      this.isIssuerRunningAttestationService
    )

    return withAttestationServiceURLs.map((_) => (_.isValid ? null : _.issuer)).filter(notEmpty)
  }

  private isIssuerRunningAttestationService = async (arg: {
    blockNumber: number
    issuer: string
    metadataURL: string
  }): Promise<AttestationServiceRunningCheckResult> => {
    try {
      const metadata = await IdentityMetadataWrapper.fetchFromURL(this.kit, arg.metadataURL)
      const attestationServiceURLClaim = metadata.findClaim(ClaimTypes.ATTESTATION_SERVICE_URL)

      if (attestationServiceURLClaim === undefined) {
        throw new Error(`No attestation service URL registered for ${arg.issuer}`)
      }

      const nameClaim = metadata.findClaim(ClaimTypes.NAME)

      // TODO: Once we have status indicators, we should check if service is up
      // https://github.com/celo-org/celo-monorepo/issues/1586
      return {
        isValid: true,
        result: {
          blockNumber: arg.blockNumber,
          issuer: arg.issuer,
          attestationServiceURL: attestationServiceURLClaim.url,
          name: nameClaim ? nameClaim.name : undefined,
        },
      }
    } catch (error) {
      return { isValid: false, issuer: arg.issuer }
    }
  }

  /**
   * Completes an attestation with the corresponding code
   * @param identifier Attestation identifier (e.g. phone hash)
   * @param account Address of the account
   * @param issuer The issuer of the attestation
   * @param code The code received by the validator
   */
  async complete(identifier: string, account: Address, issuer: Address, code: string) {
    const accounts = await this.kit.contracts.getAccounts()
    const attestationSigner = await accounts.getAttestationSigner(issuer)
    const expectedSourceMessage = AttestationUtils.getAttestationMessageToSignFromIdentifier(
      identifier,
      account
    )
    const { r, s, v } = SignatureUtils.parseSignature(
      expectedSourceMessage,
      code,
      attestationSigner
    )
    return toTransactionObject(
      this.kit.communication,
      this.contract.methods.complete(identifier, v, r, s)
    )
  }

  /**
   * Given a list of issuers, finds the matching issuer for a given code
   * @param identifier Attestation identifier (e.g. phone hash)
   * @param account Address of the account
   * @param code The code received by the validator
   * @param issuers The list of potential issuers
   */
  async findMatchingIssuer(
    identifier: string,
    account: Address,
    code: string,
    issuers: string[]
  ): Promise<string | null> {
    const accounts = await this.kit.contracts.getAccounts()
    const expectedSourceMessage = AttestationUtils.getAttestationMessageToSignFromIdentifier(
      identifier,
      account
    )
    for (const issuer of issuers) {
      const attestationSigner = await accounts.getAttestationSigner(issuer)

      try {
        SignatureUtils.parseSignature(expectedSourceMessage, code, attestationSigner)
        return issuer
      } catch (error) {
        continue
      }
    }
    return null
  }

  /**
   * Returns the current configuration parameters for the contract.
   * @param tokens List of tokens used for attestation fees.
   */
  async getConfig(tokens: string[]): Promise<AttestationsConfig> {
    const fees = await Promise.all(
      tokens.map(async (token) => {
        const fee = await this.attestationRequestFees(token)
        return { fee, address: token }
      })
    )
    return {
      attestationExpiryBlocks: await this.attestationExpiryBlocks(),
      attestationRequestFees: fees,
    }
  }

  /**
   * Lookup mapped wallet addresses for a given list of identifiers
   * @param identifiers Attestation identifiers (e.g. phone hashes)
   */
  async lookupIdentifiers(identifiers: string[]): Promise<IdentifierLookupResult> {
    // Unfortunately can't be destructured
    const stats = await this.contract.methods.batchGetAttestationStats(identifiers).call()

    const matches = stats[0].map(valueToInt)
    const addresses = stats[1]
    const completed = stats[2].map(valueToInt)
    const total = stats[3].map(valueToInt)
    // Map of identifier -> (Map of address -> AttestationStat)
    const result: IdentifierLookupResult = {}

    let rIndex = 0

    for (let pIndex = 0; pIndex < identifiers.length; pIndex++) {
      const pHash = identifiers[pIndex]
      const numberOfMatches = matches[pIndex]
      if (numberOfMatches === 0) {
        continue
      }

      const matchingAddresses: Record<string, AttestationStat> = {}
      for (let mIndex = 0; mIndex < numberOfMatches; mIndex++) {
        const matchingAddress = addresses[rIndex]
        matchingAddresses[matchingAddress] = {
          completed: completed[rIndex],
          total: total[rIndex],
        }
        rIndex++
      }

      result[pHash] = matchingAddresses
    }

    return result
  }

  /**
   * Requests a new attestation
   * @param identifier Attestation identifier (e.g. phone hash)
   * @param attestationsRequested The number of attestations to request
   */
  async request(identifier: string, attestationsRequested: number) {
    const tokenAddress = await this.kit.registry.addressFor(CeloContract.StableToken)
    return toTransactionObject(
      this.kit.communication,
      this.contract.methods.request(identifier, attestationsRequested, tokenAddress)
    )
  }

  /**
   * Selects the issuers for previously requested attestations for a phone number
   * @param identifier Attestation identifier (e.g. phone hash)
   */
  selectIssuers(identifier: string) {
    return toTransactionObject(
      this.kit.communication,
      this.contract.methods.selectIssuers(identifier)
    )
  }

  revealPhoneNumberToIssuer(
    phoneNumber: string,
    account: Address,
    issuer: Address,
    serviceURL: string,
    pepper?: string,
    smsRetrieverAppSig?: string
  ) {
    const body: AttesationServiceRevealRequest = {
      account,
      phoneNumber,
      issuer,
      salt: pepper,
      smsRetrieverAppSig,
    }
    return fetch(appendPath(serviceURL, 'attestations'), {
      method: 'POST',
      headers: {
        'Content-Type': 'application/json',
      },
      body: JSON.stringify(body),
    })
  }

  /**
   * Validates a given code by the issuer on-chain
   * @param identifier Attestation identifier (e.g. phone hash)
   * @param account The address of the account which requested attestation
   * @param issuer The address of the issuer of the attestation
   * @param code The code send by the issuer
   */
  async validateAttestationCode(
    identifier: string,
    account: Address,
    issuer: Address,
    code: string
  ) {
    const accounts = await this.kit.contracts.getAccounts()
    const attestationSigner = await accounts.getAttestationSigner(issuer)
    const expectedSourceMessage = AttestationUtils.getAttestationMessageToSignFromIdentifier(
      identifier,
      account
    )
    const { r, s, v } = SignatureUtils.parseSignature(
      expectedSourceMessage,
      code,
      attestationSigner
    )
    const result = await this.contract.methods
      .validateAttestationCode(identifier, account, v, r, s)
      .call()
    return result.toLowerCase() !== NULL_ADDRESS
  }

  /**
   * Gets the relevant attestation service status for a validator
   * @param validator Validator to get the attestation service status for
   */
  async getAttestationServiceStatus(
    validator: Validator
  ): Promise<AttestationServiceStatusResponse> {
    const accounts = await this.kit.contracts.getAccounts()
    const hasAttestationSigner = await accounts.hasAuthorizedAttestationSigner(validator.address)
    const attestationSigner = await accounts.getAttestationSigner(validator.address)

    let attestationServiceURL: string

    const ret: AttestationServiceStatusResponse = {
      ...validator,
      hasAttestationSigner,
      attestationSigner,
      attestationServiceURL: null,
      okStatus: false,
      error: null,
      smsProviders: [],
      blacklistedRegionCodes: [],
      rightAccount: false,
      metadataURL: null,
      state: AttestationServiceStatusState.NoAttestationSigner,
      version: null,
      ageOfLatestBlock: null,
    }

    if (!hasAttestationSigner) {
      return ret
    }

    const metadataURL = await accounts.getMetadataURL(validator.address)
    ret.metadataURL = metadataURL

    if (!metadataURL) {
      ret.state = AttestationServiceStatusState.NoMetadataURL
    }

    try {
      const metadata = await IdentityMetadataWrapper.fetchFromURL(this.kit, metadataURL)
      const attestationServiceURLClaim = metadata.findClaim(ClaimTypes.ATTESTATION_SERVICE_URL)

      if (!attestationServiceURLClaim) {
        ret.state = AttestationServiceStatusState.NoAttestationServiceURL
        return ret
      }

      attestationServiceURL = attestationServiceURLClaim.url
    } catch (error) {
      ret.state = AttestationServiceStatusState.InvalidMetadata
      ret.error = error
      return ret
    }

    ret.attestationServiceURL = attestationServiceURL

    try {
      const statusResponse = await fetch(appendPath(attestationServiceURL, 'status'))

      if (!statusResponse.ok) {
        ret.state = AttestationServiceStatusState.UnreachableAttestationService
        return ret
      }

      ret.okStatus = true
      const statusResponseBody = await statusResponse.json()
      ret.smsProviders = statusResponseBody.smsProviders
      ret.blacklistedRegionCodes = statusResponseBody.blacklistedRegionCodes
      ret.rightAccount = eqAddress(validator.address, statusResponseBody.accountAddress)
      ret.state = AttestationServiceStatusState.Valid
      ret.version = statusResponseBody.version
      ret.ageOfLatestBlock = statusResponseBody.ageOfLatestBlock
      return ret
    } catch (error) {
      ret.state = AttestationServiceStatusState.UnreachableAttestationService
      ret.error = error
      return ret
    }
  }

  async revoke(identifer: string, account: Address) {
    const accounts = await this.contract.methods.lookupAccountsForIdentifier(identifer).call()
    const idx = accounts.findIndex((acc) => eqAddress(acc, account))
    if (idx < 0) {
      throw new Error("Account not found in identifier's accounts")
    }
    return toTransactionObject(this.kit.communication, this.contract.methods.revoke(identifer, idx))
  }
}

enum AttestationServiceStatusState {
  NoAttestationSigner = 'NoAttestationSigner',
  NoMetadataURL = 'NoMetadataURL',
  InvalidMetadata = 'InvalidMetadata',
  NoAttestationServiceURL = 'NoAttestationServiceURL',
  UnreachableAttestationService = 'UnreachableAttestationService',
  Valid = 'Valid',
}
interface AttestationServiceStatusResponse {
  name: string
  address: Address
  ecdsaPublicKey: string
  blsPublicKey: string
  affiliation: string | null
  score: BigNumber
  hasAttestationSigner: boolean
  attestationSigner: string
  attestationServiceURL: string | null
  metadataURL: string | null
  okStatus: boolean
  error: null | Error
  smsProviders: string[]
  blacklistedRegionCodes: string[]
  rightAccount: boolean
  signer: string
  state: AttestationServiceStatusState
  version: string | null
  ageOfLatestBlock: number | null
}<|MERGE_RESOLUTION|>--- conflicted
+++ resolved
@@ -1,13 +1,10 @@
-<<<<<<< HEAD
-import { toTransactionObject } from '@celo/communication'
-import { Address, NULL_ADDRESS } from '@celo/communication/types/commons'
-=======
 import { eqAddress } from '@celo/base/lib/address'
 import { concurrentMap, sleep } from '@celo/base/lib/async'
 import { notEmpty, zip3 } from '@celo/base/lib/collections'
 import { parseSolidityStringArray } from '@celo/base/lib/parsing'
 import { appendPath } from '@celo/base/lib/string'
->>>>>>> 171d4f76
+import { toTransactionObject } from '@celo/communication'
+import { Address, NULL_ADDRESS } from '@celo/communication/types/commons'
 import { AttestationUtils, SignatureUtils } from '@celo/utils/lib'
 import BigNumber from 'bignumber.js'
 import fetch from 'cross-fetch'
