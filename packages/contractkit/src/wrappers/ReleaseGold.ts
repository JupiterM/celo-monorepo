<<<<<<< HEAD
import { CeloTransactionObject, toTransactionObject } from '@celo/communication'
import { Address, findAddressIndex } from '@celo/utils/lib/address'
import {
  hashMessageWithPrefix,
  Signature,
  signedMessageToPublicKey,
} from '@celo/utils/lib/signatureUtils'
=======
import { findAddressIndex } from '@celo/base/lib/address'
import { Signature } from '@celo/base/lib/signatureUtils'
import { hashMessageWithPrefix, signedMessageToPublicKey } from '@celo/utils/lib/signatureUtils'
>>>>>>> 171d4f76
import BigNumber from 'bignumber.js'
import { ReleaseGold } from '../generated/ReleaseGold'
import {
  BaseWrapper,
  proxyCall,
  proxySend,
  stringIdentity,
  stringToSolidityBytes,
  tupleParser,
  valueToBigNumber,
  valueToInt,
  valueToString,
} from './BaseWrapper'
import { PendingWithdrawal } from './LockedGold'

export interface BalanceState {
  totalWithdrawn: string
  maxDistribution: string
  totalBalance: string
  remainingTotalBalance: string
  remainingUnlockedBalance: string
  remainingLockedBalance: string
  currentReleasedTotalAmount: string
}

export interface ReleaseGoldInfo {
  releaseGoldWrapperAddress: string
  beneficiary: string
  releaseOwner: string
  refundAddress: string
  liquidityProvisionMet: boolean
  canValidate: boolean
  canVote: boolean
  releaseSchedule: ReleaseSchedule
  isRevoked: boolean
  revokedStateData: RevocationInfo
  balanceStateData: BalanceState
}

interface ReleaseSchedule {
  releaseStartTime: number
  releaseCliff: number
  numReleasePeriods: number
  releasePeriod: number
  amountReleasedPerPeriod: BigNumber
}

interface RevocationInfo {
  revocable: boolean
  canExpire: boolean
  releasedBalanceAtRevoke: BigNumber
  revokeTime: number
}

/**
 * Contract for handling an instance of a ReleaseGold contract.
 */
export class ReleaseGoldWrapper extends BaseWrapper<ReleaseGold> {
  /**
   * Returns the underlying Release schedule of the ReleaseGold contract
   * @return A ReleaseSchedule.
   */
  async getReleaseSchedule(): Promise<ReleaseSchedule> {
    const releaseSchedule = await this.contract.methods.releaseSchedule().call()

    return {
      releaseStartTime: valueToInt(releaseSchedule.releaseStartTime),
      releaseCliff: valueToInt(releaseSchedule.releaseCliff),
      numReleasePeriods: valueToInt(releaseSchedule.numReleasePeriods),
      releasePeriod: valueToInt(releaseSchedule.releasePeriod),
      amountReleasedPerPeriod: valueToBigNumber(releaseSchedule.amountReleasedPerPeriod),
    }
  }

  /**
   * Returns the beneficiary of the ReleaseGold contract
   * @return The address of the beneficiary.
   */
  getBeneficiary: () => Promise<Address> = proxyCall(this.contract.methods.beneficiary)

  /**
   * Returns the releaseOwner address of the ReleaseGold contract
   * @return The address of the releaseOwner.
   */
  getReleaseOwner: () => Promise<Address> = proxyCall(this.contract.methods.releaseOwner)

  /**
   * Returns the refund address of the ReleaseGold contract
   * @return The refundAddress.
   */
  getRefundAddress: () => Promise<Address> = proxyCall(this.contract.methods.refundAddress)

  /**
   * Returns the owner's address of the ReleaseGold contract
   * @return The owner's address.
   */
  getOwner: () => Promise<Address> = proxyCall(this.contract.methods.owner)

  /**
   * Returns true if the liquidity provision has been met for this contract
   * @return If the liquidity provision is met.
   */
  getLiquidityProvisionMet: () => Promise<boolean> = proxyCall(
    this.contract.methods.liquidityProvisionMet
  )

  /**
   * Returns true if the contract can validate
   * @return If the contract can validate
   */
  getCanValidate: () => Promise<boolean> = proxyCall(this.contract.methods.canValidate)

  /**
   * Returns true if the contract can vote
   * @return If the contract can vote
   */
  getCanVote: () => Promise<boolean> = proxyCall(this.contract.methods.canVote)

  /**
   * Returns the total withdrawn amount from the ReleaseGold contract
   * @return The total withdrawn amount from the ReleaseGold contract
   */
  getTotalWithdrawn: () => Promise<BigNumber> = proxyCall(
    this.contract.methods.totalWithdrawn,
    undefined,
    valueToBigNumber
  )

  /**
   * Returns the maximum amount of gold (regardless of release schedule)
   * currently allowed for release.
   * @return The max amount of gold currently withdrawable.
   */
  getMaxDistribution: () => Promise<BigNumber> = proxyCall(
    this.contract.methods.maxDistribution,
    undefined,
    valueToBigNumber
  )

  /**
   * Returns the underlying Revocation Info of the ReleaseGold contract
   * @return A RevocationInfo struct.
   */
  async getRevocationInfo(): Promise<RevocationInfo> {
    try {
      const revocationInfo = await this.contract.methods.revocationInfo().call()
      return {
        revocable: revocationInfo.revocable,
        canExpire: revocationInfo.canExpire,
        releasedBalanceAtRevoke: valueToBigNumber(revocationInfo.releasedBalanceAtRevoke),
        revokeTime: valueToInt(revocationInfo.revokeTime),
      }
    } catch (_) {
      // This error is caused by a mismatch between the deployed contract and the locally compiled version.
      // Specifically, networks like baklava and rc0 were deployed before adding `canExpire`.
      console.info('Some info could not be fetched, returning default for revocation info.')
      return {
        revocable: false,
        canExpire: false,
        releasedBalanceAtRevoke: new BigNumber(0),
        revokeTime: 0,
      }
    }
  }

  /**
   * Indicates if the release grant is revocable or not
   * @return A boolean indicating revocable releasing (true) or non-revocable(false).
   */
  async isRevocable(): Promise<boolean> {
    const revocationInfo = await this.getRevocationInfo()
    return revocationInfo.revocable
  }

  /**
   * Indicates if the release grant is revoked or not
   * @return A boolean indicating revoked releasing (true) or non-revoked(false).
   */
  isRevoked: () => Promise<boolean> = proxyCall(this.contract.methods.isRevoked)

  /**
   * Returns the time at which the release schedule was revoked
   * @return The timestamp of the release schedule revocation
   */
  async getRevokeTime(): Promise<number> {
    const revocationInfo = await this.getRevocationInfo()
    return revocationInfo.revokeTime
  }

  /**
   * Returns the balance of released gold when the grant was revoked
   * @return The balance at revocation time. 0 can also indicate not revoked.
   */
  async getReleasedBalanceAtRevoke(): Promise<string> {
    const revocationInfo = await this.getRevocationInfo()
    return revocationInfo.releasedBalanceAtRevoke.toString()
  }

  /**
   * Returns the total balance of the ReleaseGold instance
   * @return The total ReleaseGold instance balance
   */
  getTotalBalance: () => Promise<BigNumber> = proxyCall(
    this.contract.methods.getTotalBalance,
    undefined,
    valueToBigNumber
  )

  /**
   * Returns the the sum of locked and unlocked gold in the ReleaseGold instance
   * @return The remaining total ReleaseGold instance balance
   */
  getRemainingTotalBalance: () => Promise<BigNumber> = proxyCall(
    this.contract.methods.getRemainingTotalBalance,
    undefined,
    valueToBigNumber
  )

  /**
   * Returns the remaining unlocked gold balance in the ReleaseGold instance
   * @return The available unlocked ReleaseGold instance gold balance
   */
  getRemainingUnlockedBalance: () => Promise<BigNumber> = proxyCall(
    this.contract.methods.getRemainingUnlockedBalance,
    undefined,
    valueToBigNumber
  )

  /**
   * Returns the remaining locked gold balance in the ReleaseGold instance
   * @return The remaining locked ReleaseGold instance gold balance
   */
  getRemainingLockedBalance: () => Promise<BigNumber> = proxyCall(
    this.contract.methods.getRemainingLockedBalance,
    undefined,
    valueToBigNumber
  )

  /**
   * Returns the total amount that has already released up to now
   * @return The already released gold amount up to the point of call
   */
  getCurrentReleasedTotalAmount: () => Promise<BigNumber> = proxyCall(
    this.contract.methods.getCurrentReleasedTotalAmount,
    undefined,
    valueToBigNumber
  )

  /**
   * Revoke a Release schedule
   * @return A CeloTransactionObject
   */
  revokeReleasing: () => CeloTransactionObject<void> = proxySend(
    this.kit,
    this.contract.methods.revoke
  )

  /**
   * Refund `refundAddress` and `beneficiary` after the ReleaseGold schedule has been revoked.
   * @return A CeloTransactionObject
   */
  refundAndFinalize: () => CeloTransactionObject<void> = proxySend(
    this.kit,
    this.contract.methods.refundAndFinalize
  )

  /**
   * Locks gold to be used for voting.
   * @param value The amount of gold to lock
   */
  lockGold: (value: BigNumber.Value) => CeloTransactionObject<void> = proxySend(
    this.kit,
    this.contract.methods.lockGold,
    tupleParser(valueToString)
  )

  transfer: (to: Address, value: BigNumber.Value) => CeloTransactionObject<void> = proxySend(
    this.kit,
    this.contract.methods.transfer,
    tupleParser(stringIdentity, valueToString)
  )

  /**
   * Unlocks gold that becomes withdrawable after the unlocking period.
   * @param value The amount of gold to unlock
   */
  unlockGold: (value: BigNumber.Value) => CeloTransactionObject<void> = proxySend(
    this.kit,
    this.contract.methods.unlockGold,
    tupleParser(valueToString)
  )

  /**
   * Relocks gold in the ReleaseGold instance that has been unlocked but not withdrawn.
   * @param index The index of the pending withdrawal to relock from.
   * @param value The value to relock from the specified pending withdrawal.
   */
  async relockGold(value: BigNumber.Value): Promise<Array<CeloTransactionObject<void>>> {
    const lockedGold = await this.kit.contracts.getLockedGold()
    const pendingWithdrawals = await lockedGold.getPendingWithdrawals(this.address)
    // Ensure there are enough pending withdrawals to relock.
    const totalValue = await lockedGold.getPendingWithdrawalsTotalValue(this.address)
    if (totalValue.isLessThan(value)) {
      throw new Error(`Not enough pending withdrawals to relock ${value}`)
    }
    // Assert pending withdrawals are sorted by time (increasing), so that we can re-lock starting
    // with those furthest away from being available (at the end).
    const throwIfNotSorted = (pw: PendingWithdrawal, i: number) => {
      if (i > 0 && !pw.time.isGreaterThanOrEqualTo(pendingWithdrawals[i - 1].time)) {
        throw new Error('Pending withdrawals not sorted by timestamp')
      }
    }
    pendingWithdrawals.forEach(throwIfNotSorted)

    let remainingToRelock = new BigNumber(value)
    const relockPw = (
      acc: Array<CeloTransactionObject<void>>,
      pw: PendingWithdrawal,
      i: number
    ) => {
      const valueToRelock = BigNumber.minimum(pw.value, remainingToRelock)
      if (!valueToRelock.isZero()) {
        remainingToRelock = remainingToRelock.minus(valueToRelock)
        acc.push(this._relockGold(i, valueToRelock))
      }
      return acc
    }
    return pendingWithdrawals.reduceRight(relockPw, []) as Array<CeloTransactionObject<void>>
  }

  /**
   * Relocks gold that has been unlocked but not withdrawn.
   * @param index The index of the pending withdrawal to relock from.
   * @param value The value to relock from the specified pending withdrawal.
   */
  _relockGold: (index: number, value: BigNumber.Value) => CeloTransactionObject<void> = proxySend(
    this.kit,
    this.contract.methods.relockGold,
    tupleParser(valueToString, valueToString)
  )

  /**
   * Withdraw gold in the ReleaseGold instance that has been unlocked but not withdrawn.
   * @param index The index of the pending locked gold withdrawal
   */
  withdrawLockedGold: (index: BigNumber.Value) => CeloTransactionObject<void> = proxySend(
    this.kit,
    this.contract.methods.withdrawLockedGold,
    tupleParser(valueToString)
  )

  /**
   * Transfer released gold from the ReleaseGold instance back to beneficiary.
   * @param value The requested gold amount
   */
  withdraw: (value: BigNumber.Value) => CeloTransactionObject<void> = proxySend(
    this.kit,
    this.contract.methods.withdraw,
    tupleParser(valueToString)
  )

  /**
   * Beneficiary creates an account on behalf of the ReleaseGold contract.
   */
  createAccount = proxySend(this.kit, this.contract.methods.createAccount)

  /**
   * Beneficiary creates an account on behalf of the ReleaseGold contract.
   * @param name The name to set
   * @param dataEncryptionKey The key to set
   * @param walletAddress The address to set
   */
  setAccount = proxySend(this.kit, this.contract.methods.setAccount)

  /**
   * Sets the name for the account
   * @param name The name to set
   */
  setAccountName = proxySend(this.kit, this.contract.methods.setAccountName)

  /**
   * Sets the metadataURL for the account
   * @param metadataURL The url to set
   */
  setAccountMetadataURL = proxySend(this.kit, this.contract.methods.setAccountMetadataURL)

  /**
   * Sets the wallet address for the account
   * @param walletAddress The address to set
   */
  setAccountWalletAddress = proxySend(this.kit, this.contract.methods.setAccountWalletAddress)

  /**
   * Sets the data encryption of the account
   * @param dataEncryptionKey The key to set
   */
  setAccountDataEncryptionKey = proxySend(
    this.kit,
    this.contract.methods.setAccountDataEncryptionKey
  )

  /**
   * Sets the contract's liquidity provision to true
   */
  setLiquidityProvision = proxySend(this.kit, this.contract.methods.setLiquidityProvision)

  /**
   * Sets the contract's `canExpire` field to `_canExpire`
   * @param _canExpire If the contract can expire `EXPIRATION_TIME` after the release schedule finishes.
   */
  setCanExpire = proxySend(this.kit, this.contract.methods.setCanExpire)

  /**
   * Sets the contract's max distribution
   */
  setMaxDistribution = proxySend(this.kit, this.contract.methods.setMaxDistribution)

  /**
   * Sets the contract's beneficiary
   */
  setBeneficiary = proxySend(this.kit, this.contract.methods.setBeneficiary)

  /**
   * Authorizes an address to sign votes on behalf of the account.
   * @param signer The address of the vote signing key to authorize.
   * @param proofOfSigningKeyPossession The account address signed by the signer address.
   * @return A CeloTransactionObject
   */
  async authorizeVoteSigner(
    signer: Address,
    proofOfSigningKeyPossession: Signature
  ): Promise<CeloTransactionObject<void>> {
    return toTransactionObject(
      this.kit.communication,
      this.contract.methods.authorizeVoteSigner(
        signer,
        proofOfSigningKeyPossession.v,
        proofOfSigningKeyPossession.r,
        proofOfSigningKeyPossession.s
      )
    )
  }

  /**
   * Authorizes an address to sign validation messages on behalf of the account.
   * @param signer The address of the validator signing key to authorize.
   * @param proofOfSigningKeyPossession The account address signed by the signer address.
   * @return A CeloTransactionObject
   */
  async authorizeValidatorSigner(
    signer: Address,
    proofOfSigningKeyPossession: Signature
  ): Promise<CeloTransactionObject<void>> {
    const validators = await this.kit.contracts.getValidators()
    const account = this.address
    if (await validators.isValidator(account)) {
      const message = this.kit.communication.soliditySha3({ type: 'address', value: account })
      const prefixedMsg = hashMessageWithPrefix(message!)
      const pubKey = signedMessageToPublicKey(
        prefixedMsg!,
        proofOfSigningKeyPossession.v,
        proofOfSigningKeyPossession.r,
        proofOfSigningKeyPossession.s
      )
      return toTransactionObject(
        this.kit.communication,
        this.contract.methods.authorizeValidatorSignerWithPublicKey(
          signer,
          proofOfSigningKeyPossession.v,
          proofOfSigningKeyPossession.r,
          proofOfSigningKeyPossession.s,
          stringToSolidityBytes(pubKey)
        )
      )
    } else {
      return toTransactionObject(
        this.kit.communication,
        this.contract.methods.authorizeValidatorSigner(
          signer,
          proofOfSigningKeyPossession.v,
          proofOfSigningKeyPossession.r,
          proofOfSigningKeyPossession.s
        )
      )
    }
  }

  /**
   * Authorizes an address to sign consensus messages on behalf of the contract's account. Also switch BLS key at the same time.
   * @param signer The address of the signing key to authorize.
   * @param proofOfSigningKeyPossession The contract's account address signed by the signer address.
   * @param blsPublicKey The BLS public key that the validator is using for consensus, should pass proof
   *   of possession. 48 bytes.
   * @param blsPop The BLS public key proof-of-possession, which consists of a signature on the
   *   account address. 96 bytes.
   * @return A CeloTransactionObject
   */
  async authorizeValidatorSignerAndBls(
    signer: Address,
    proofOfSigningKeyPossession: Signature,
    blsPublicKey: string,
    blsPop: string
  ): Promise<CeloTransactionObject<void>> {
    const account = this.address
    const message = this.kit.communication.soliditySha3({ type: 'address', value: account })
    const prefixedMsg = hashMessageWithPrefix(message!)
    const pubKey = signedMessageToPublicKey(
      prefixedMsg!,
      proofOfSigningKeyPossession.v,
      proofOfSigningKeyPossession.r,
      proofOfSigningKeyPossession.s
    )
    return toTransactionObject(
      this.kit.communication,
      this.contract.methods.authorizeValidatorSignerWithKeys(
        signer,
        proofOfSigningKeyPossession.v,
        proofOfSigningKeyPossession.r,
        proofOfSigningKeyPossession.s,
        stringToSolidityBytes(pubKey),
        stringToSolidityBytes(blsPublicKey),
        stringToSolidityBytes(blsPop)
      )
    )
  }

  /**
   * Authorizes an address to sign attestation messages on behalf of the account.
   * @param signer The address of the attestation signing key to authorize.
   * @param proofOfSigningKeyPossession The account address signed by the signer address.
   * @return A CeloTransactionObject
   */
  async authorizeAttestationSigner(
    signer: Address,
    proofOfSigningKeyPossession: Signature
  ): Promise<CeloTransactionObject<void>> {
    return toTransactionObject(
      this.kit.communication,
      this.contract.methods.authorizeAttestationSigner(
        signer,
        proofOfSigningKeyPossession.v,
        proofOfSigningKeyPossession.r,
        proofOfSigningKeyPossession.s
      )
    )
  }

  /**
   * Revokes pending votes
   * @param account The account to revoke from.
   * @param validatorGroup The group to revoke the vote for.
   * @param value The amount of gold to revoke.
   */
  async revokePending(
    account: Address,
    group: Address,
    value: BigNumber
  ): Promise<CeloTransactionObject<void>> {
    const electionContract = await this.kit.contracts.getElection()
    const groups = await electionContract.getGroupsVotedForByAccount(account)
    const index = findAddressIndex(group, groups)
    const { lesser, greater } = await electionContract.findLesserAndGreaterAfterVote(
      group,
      value.times(-1)
    )

    return toTransactionObject(
      this.kit.communication,
      this.contract.methods.revokePending(group, value.toFixed(), lesser, greater, index)
    )
  }

  /**
   * Revokes active votes
   * @param account The account to revoke from.
   * @param validatorGroup The group to revoke the vote for.
   * @param value The amount of gold to revoke.
   */
  async revokeActive(
    account: Address,
    group: Address,
    value: BigNumber
  ): Promise<CeloTransactionObject<void>> {
    const electionContract = await this.kit.contracts.getElection()
    const groups = await electionContract.getGroupsVotedForByAccount(account)
    const index = findAddressIndex(group, groups)
    const { lesser, greater } = await electionContract.findLesserAndGreaterAfterVote(
      group,
      value.times(-1)
    )

    return toTransactionObject(
      this.kit.communication,
      this.contract.methods.revokeActive(group, value.toFixed(), lesser, greater, index)
    )
  }

  async revoke(
    account: Address,
    group: Address,
    value: BigNumber
  ): Promise<Array<CeloTransactionObject<void>>> {
    const electionContract = await this.kit.contracts.getElection()
    const vote = await electionContract.getVotesForGroupByAccount(account, group)
    if (value.gt(vote.pending.plus(vote.active))) {
      throw new Error(`can't revoke more votes for ${group} than have been made by ${account}`)
    }
    const txos = []
    const pendingValue = BigNumber.minimum(vote.pending, value)
    if (!pendingValue.isZero()) {
      txos.push(await this.revokePending(account, group, pendingValue))
    }
    if (pendingValue.lt(value)) {
      const activeValue = value.minus(pendingValue)
      txos.push(await this.revokeActive(account, group, activeValue))
    }
    return txos
  }
}<|MERGE_RESOLUTION|>--- conflicted
+++ resolved
@@ -1,16 +1,8 @@
-<<<<<<< HEAD
-import { CeloTransactionObject, toTransactionObject } from '@celo/communication'
-import { Address, findAddressIndex } from '@celo/utils/lib/address'
-import {
-  hashMessageWithPrefix,
-  Signature,
-  signedMessageToPublicKey,
-} from '@celo/utils/lib/signatureUtils'
-=======
 import { findAddressIndex } from '@celo/base/lib/address'
 import { Signature } from '@celo/base/lib/signatureUtils'
+import { CeloTransactionObject, toTransactionObject } from '@celo/communication'
+import { Address } from '@celo/communication/types/commons'
 import { hashMessageWithPrefix, signedMessageToPublicKey } from '@celo/utils/lib/signatureUtils'
->>>>>>> 171d4f76
 import BigNumber from 'bignumber.js'
 import { ReleaseGold } from '../generated/ReleaseGold'
 import {
