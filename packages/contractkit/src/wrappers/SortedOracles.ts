--- conflicted
+++ resolved
@@ -1,10 +1,5 @@
-<<<<<<< HEAD
 import { CeloTransactionObject, toTransactionObject } from '@celo/communication'
 import { Address, NULL_ADDRESS } from '@celo/communication/types/commons'
-import { eqAddress } from '@celo/utils/lib/address'
-=======
-import { eqAddress } from '@celo/base/lib/address'
->>>>>>> 171d4f76
 import { fromFixed, toFixed } from '@celo/utils/lib/fixidity'
 import BigNumber from 'bignumber.js'
 import { CeloContract, CeloToken } from '../base'
