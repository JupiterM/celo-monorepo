<<<<<<< HEAD
import { CeloTx, CeloTxObject, CeloTxReceipt, PromiEvent } from '@celo/communication/types/commons'
import Web3 from 'web3'
import { newKitFromWeb3 } from './kit'
=======
import { BigNumber } from 'bignumber.js'
import { PromiEvent, TransactionReceipt, Tx } from 'web3-core'
import { TransactionObject } from 'web3-eth'
import { newKit } from './kit'
>>>>>>> 171d4f76
import { promiEventSpy } from './test-utils/PromiEventStub'

interface TransactionObjectStub<T> extends CeloTxObject<T> {
  sendMock: jest.Mock<PromiEvent<any>, [CeloTx | undefined]>
  estimateGasMock: jest.Mock<Promise<number>, []>
  resolveHash(hash: string): void
  resolveReceipt(receipt: CeloTxReceipt): void
  rejectHash(error: any): void
  rejectReceipt(receipt: CeloTxReceipt, error: any): void
}

export function txoStub<T>(): TransactionObjectStub<T> {
  const estimateGasMock = jest.fn()
  const peStub = promiEventSpy()
  const sendMock = jest.fn().mockReturnValue(peStub)

  const pe: TransactionObjectStub<T> = {
    arguments: [],
    call: () => {
      throw new Error('not implemented')
    },
    encodeABI: () => {
      throw new Error('not implemented')
    },
    estimateGas: estimateGasMock,
    send: sendMock,
    sendMock,
    estimateGasMock,
    resolveHash: peStub.resolveHash,
    rejectHash: peStub.rejectHash,
    resolveReceipt: peStub.resolveReceipt,
    rejectReceipt: peStub.resolveReceipt,
  }
  return pe
}

describe('kit.sendTransactionObject()', () => {
  const kit = newKitFromWeb3(new Web3('http://'))

  test('should send transaction on simple case', async () => {
    const txo = txoStub()
    txo.estimateGasMock.mockResolvedValue(1000)
    const txRes = await kit.communication.sendTransactionObject(txo)

    txo.resolveHash('HASH')
    txo.resolveReceipt('Receipt' as any)

    await expect(txRes.getHash()).resolves.toBe('HASH')
    await expect(txRes.waitReceipt()).resolves.toBe('Receipt')
  })

  test('should not estimateGas if gas is provided', async () => {
    const txo = txoStub()
    await kit.communication.sendTransactionObject(txo, { gas: 555 })
    expect(txo.estimateGasMock).not.toBeCalled()
  })

  test('should use inflation factor on gas', async () => {
    const txo = txoStub()
    txo.estimateGasMock.mockResolvedValue(1000)
    kit.communication.defaultGasInflationFactor = 2
    await kit.communication.sendTransactionObject(txo)
    expect(txo.send).toBeCalledWith(
      expect.objectContaining({
        gas: 1000 * 2,
      })
    )
  })

  test('should retrieve currency gasPrice with feeCurrency', async () => {
    const txo = txoStub()
    const gasPrice = 100
    const getGasPriceMin = jest.fn().mockImplementation(() => ({
      getGasPriceMinimum() {
        return new BigNumber(gasPrice)
      },
    }))
    kit.contracts.getGasPriceMinimum = getGasPriceMin.bind(kit.contracts)
    const options: Tx = { gas: 555, feeCurrency: 'XXX', from: '0xAAFFF' }
    await kit.sendTransactionObject(txo, options)
    expect(txo.send).toBeCalledWith({
      gasPrice: `${gasPrice * 5}`,
      ...options,
    })
  })

  test('should forward txoptions to txo.send()', async () => {
    const txo = txoStub()
<<<<<<< HEAD
    await kit.communication.sendTransactionObject(txo, {
      gas: 555,
      feeCurrency: 'XXX',
      from: '0xAAFFF',
    })
=======
    await kit.sendTransactionObject(txo, { gas: 555, from: '0xAAFFF' })
>>>>>>> 171d4f76
    expect(txo.send).toBeCalledWith({
      gasPrice: '0',
      gas: 555,
      from: '0xAAFFF',
    })
  })
})<|MERGE_RESOLUTION|>--- conflicted
+++ resolved
@@ -1,13 +1,7 @@
-<<<<<<< HEAD
 import { CeloTx, CeloTxObject, CeloTxReceipt, PromiEvent } from '@celo/communication/types/commons'
+import { BigNumber } from 'bignumber.js'
 import Web3 from 'web3'
 import { newKitFromWeb3 } from './kit'
-=======
-import { BigNumber } from 'bignumber.js'
-import { PromiEvent, TransactionReceipt, Tx } from 'web3-core'
-import { TransactionObject } from 'web3-eth'
-import { newKit } from './kit'
->>>>>>> 171d4f76
 import { promiEventSpy } from './test-utils/PromiEventStub'
 
 interface TransactionObjectStub<T> extends CeloTxObject<T> {
@@ -86,8 +80,8 @@
       },
     }))
     kit.contracts.getGasPriceMinimum = getGasPriceMin.bind(kit.contracts)
-    const options: Tx = { gas: 555, feeCurrency: 'XXX', from: '0xAAFFF' }
-    await kit.sendTransactionObject(txo, options)
+    const options: CeloTx = { gas: 555, feeCurrency: 'XXX', from: '0xAAFFF' }
+    await kit.communication.sendTransactionObject(txo, options)
     expect(txo.send).toBeCalledWith({
       gasPrice: `${gasPrice * 5}`,
       ...options,
@@ -96,15 +90,7 @@
 
   test('should forward txoptions to txo.send()', async () => {
     const txo = txoStub()
-<<<<<<< HEAD
-    await kit.communication.sendTransactionObject(txo, {
-      gas: 555,
-      feeCurrency: 'XXX',
-      from: '0xAAFFF',
-    })
-=======
-    await kit.sendTransactionObject(txo, { gas: 555, from: '0xAAFFF' })
->>>>>>> 171d4f76
+    await kit.communication.sendTransactionObject(txo, { gas: 555, from: '0xAAFFF' })
     expect(txo.send).toBeCalledWith({
       gasPrice: '0',
       gas: 555,
