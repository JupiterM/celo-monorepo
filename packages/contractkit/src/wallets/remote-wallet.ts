--- conflicted
+++ resolved
@@ -1,16 +1,8 @@
 import { Address, CeloTx, EncodedTransaction } from '@celo/sdk-types/commons'
 import { Signer, Wallet } from '@celo/sdk-types/wallet'
 import { sleep } from '@celo/utils/lib/async'
-<<<<<<< HEAD
-import { EIP712TypedData } from '../utils/sign-typed-data-utils'
+import { EIP712TypedData } from '@celo/utils/lib/sign-typed-data-utils'
 import { WalletBase } from './wallet-base'
-=======
-import { EIP712TypedData } from '@celo/utils/lib/sign-typed-data-utils'
-import { EncodedTransaction, Tx } from 'web3-core'
-import { Address } from '../base'
-import { Signer } from './signers/signer'
-import { Wallet, WalletBase } from './wallet'
->>>>>>> 7420f4b0
 
 /**
  * Abstract class representing a remote wallet that requires async initialization
