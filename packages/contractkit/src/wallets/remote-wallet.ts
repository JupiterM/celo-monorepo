--- conflicted
+++ resolved
@@ -1,10 +1,6 @@
-<<<<<<< HEAD
+import { sleep } from '@celo/base/lib/async'
 import { Address, CeloTx, EncodedTransaction } from '@celo/communication/types/commons'
 import { Signer, Wallet } from '@celo/sdk-types/wallet'
-import { sleep } from '@celo/utils/lib/async'
-=======
-import { sleep } from '@celo/base/lib/async'
->>>>>>> 171d4f76
 import { EIP712TypedData } from '@celo/utils/lib/sign-typed-data-utils'
 import { WalletBase } from './wallet-base'
 
