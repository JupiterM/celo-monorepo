--- conflicted
+++ resolved
@@ -1,10 +1,6 @@
-<<<<<<< HEAD
+import { ensureLeading0x, trimLeading0x } from '@celo/base/lib/address'
 import { RLPEncodedTx } from '@celo/communication/types/commons'
 import { Signer } from '@celo/sdk-types/wallet'
-import { ensureLeading0x, trimLeading0x } from '@celo/utils/lib/address'
-=======
-import { ensureLeading0x, trimLeading0x } from '@celo/base/lib/address'
->>>>>>> 171d4f76
 import { Decrypt } from '@celo/utils/lib/ecies'
 // @ts-ignore-next-line
 import { account as Account } from 'eth-lib'
