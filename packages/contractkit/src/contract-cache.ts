import { CeloContract } from './base'
import { ContractKit } from './kit'
import { AccountsWrapper } from './wrappers/Accounts'
import { AttestationsWrapper } from './wrappers/Attestations'
import { BlockchainParametersWrapper } from './wrappers/BlockchainParameters'
import { DoubleSigningSlasherWrapper } from './wrappers/DoubleSigningSlasher'
import { DowntimeSlasherWrapper } from './wrappers/DowntimeSlasher'
import { ElectionWrapper } from './wrappers/Election'
// import { EpochRewardsWrapper } from './wrappers/EpochRewards'
import { EscrowWrapper } from './wrappers/Escrow'
import { ExchangeWrapper } from './wrappers/Exchange'
import { FreezerWrapper } from './wrappers/Freezer'
import { GasPriceMinimumWrapper } from './wrappers/GasPriceMinimum'
import { GoldTokenWrapper } from './wrappers/GoldTokenWrapper'
import { GovernanceWrapper } from './wrappers/Governance'
import { LockedGoldWrapper } from './wrappers/LockedGold'
<<<<<<< HEAD
import { MetaTransactionWalletWrapper } from './wrappers/MetaTransactionWallet'
=======
import { MetaTransactionWalletDeployerWrapper } from './wrappers/MetaTransactionWalletDeployer'
>>>>>>> e9833711
import { MultiSigWrapper } from './wrappers/MultiSig'
import { ReserveWrapper } from './wrappers/Reserve'
import { SortedOraclesWrapper } from './wrappers/SortedOracles'
import { StableTokenWrapper } from './wrappers/StableTokenWrapper'
import { ValidatorsWrapper } from './wrappers/Validators'

const WrapperFactories = {
  [CeloContract.Accounts]: AccountsWrapper,
  [CeloContract.Attestations]: AttestationsWrapper,
  [CeloContract.BlockchainParameters]: BlockchainParametersWrapper,
  [CeloContract.DoubleSigningSlasher]: DoubleSigningSlasherWrapper,
  [CeloContract.DowntimeSlasher]: DowntimeSlasherWrapper,
  [CeloContract.Election]: ElectionWrapper,
  // [CeloContract.EpochRewards]?: EpochRewardsWrapper,
  [CeloContract.Escrow]: EscrowWrapper,
  [CeloContract.Exchange]: ExchangeWrapper,
  // [CeloContract.FeeCurrencyWhitelist]: FeeCurrencyWhitelistWrapper,
  [CeloContract.Freezer]: FreezerWrapper,
  [CeloContract.GasPriceMinimum]: GasPriceMinimumWrapper,
  [CeloContract.GoldToken]: GoldTokenWrapper,
  [CeloContract.Governance]: GovernanceWrapper,
  [CeloContract.LockedGold]: LockedGoldWrapper,
  // [CeloContract.Random]: RandomWrapper,
  // [CeloContract.Registry]: RegistryWrapper,
<<<<<<< HEAD
  [CeloContract.MetaTransactionWallet]: MetaTransactionWalletWrapper,
=======
  [CeloContract.MetaTransactionWalletDeployer]: MetaTransactionWalletDeployerWrapper,
>>>>>>> e9833711
  [CeloContract.MultiSig]: MultiSigWrapper,
  [CeloContract.Reserve]: ReserveWrapper,
  [CeloContract.SortedOracles]: SortedOraclesWrapper,
  [CeloContract.StableToken]: StableTokenWrapper,
  [CeloContract.Validators]: ValidatorsWrapper,
}

type CFType = typeof WrapperFactories
export type ValidWrappers = keyof CFType

interface WrapperCacheMap {
  [CeloContract.Accounts]?: AccountsWrapper
  [CeloContract.Attestations]?: AttestationsWrapper
  [CeloContract.BlockchainParameters]?: BlockchainParametersWrapper
  [CeloContract.DoubleSigningSlasher]?: DoubleSigningSlasherWrapper
  [CeloContract.DowntimeSlasher]?: DowntimeSlasherWrapper
  [CeloContract.Election]?: ElectionWrapper
  // [CeloContract.EpochRewards]?: EpochRewardsWrapper
  [CeloContract.Escrow]?: EscrowWrapper
  [CeloContract.Exchange]?: ExchangeWrapper
  // [CeloContract.FeeCurrencyWhitelist]?: FeeCurrencyWhitelistWrapper,
  [CeloContract.Freezer]?: FreezerWrapper
  [CeloContract.GasPriceMinimum]?: GasPriceMinimumWrapper
  [CeloContract.GoldToken]?: GoldTokenWrapper
  [CeloContract.Governance]?: GovernanceWrapper
  [CeloContract.LockedGold]?: LockedGoldWrapper
  [CeloContract.MetaTransactionWalletDeployer]?: MetaTransactionWalletDeployerWrapper
  [CeloContract.MultiSig]?: MultiSigWrapper
  [CeloContract.MetaTransactionWallet]?: MetaTransactionWalletWrapper
  // [CeloContract.Random]?: RandomWrapper,
  // [CeloContract.Registry]?: RegistryWrapper,
  [CeloContract.Reserve]?: ReserveWrapper
  [CeloContract.SortedOracles]?: SortedOraclesWrapper
  [CeloContract.StableToken]?: StableTokenWrapper
  [CeloContract.Validators]?: ValidatorsWrapper
}

/**
 * Kit ContractWrappers factory & cache.
 *
 * Provides access to all contract wrappers for celo core contracts
 */
export class WrapperCache {
  // private wrapperCache: Map<CeloContract, any> = new Map()
  private wrapperCache: WrapperCacheMap = {}

  constructor(readonly kit: ContractKit) {}

  getAccounts() {
    return this.getContract(CeloContract.Accounts)
  }
  getAttestations() {
    return this.getContract(CeloContract.Attestations)
  }
  getBlockchainParameters() {
    return this.getContract(CeloContract.BlockchainParameters)
  }
  getDoubleSigningSlasher() {
    return this.getContract(CeloContract.DoubleSigningSlasher)
  }
  getDowntimeSlasher() {
    return this.getContract(CeloContract.DowntimeSlasher)
  }
  getElection() {
    return this.getContract(CeloContract.Election)
  }
  // getEpochRewards() {
  //   return this.getContract(CeloContract.EpochRewards)
  // }
  getEscrow() {
    return this.getContract(CeloContract.Escrow)
  }
  getExchange() {
    return this.getContract(CeloContract.Exchange)
  }
  getFreezer() {
    return this.getContract(CeloContract.Freezer)
  }
  // getFeeCurrencyWhitelist() {
  //   return this.getWrapper(CeloContract.FeeCurrencyWhitelist, newFeeCurrencyWhitelist)
  // }
  getGasPriceMinimum() {
    return this.getContract(CeloContract.GasPriceMinimum)
  }
  getGoldToken() {
    return this.getContract(CeloContract.GoldToken)
  }
  getGovernance() {
    return this.getContract(CeloContract.Governance)
  }
  getLockedGold() {
    return this.getContract(CeloContract.LockedGold)
  }
  getMetaTransactionWalletDeployer(address: string) {
    return this.getContract(CeloContract.MetaTransactionWalletDeployer, address)
  }
  getMultiSig(address: string) {
    return this.getContract(CeloContract.MultiSig, address)
  }
  getMetaTransactionWallet(address: string) {
    return this.getContract(CeloContract.MetaTransactionWallet, address)
  }
  // getRegistry() {
  //   return this.getWrapper(CeloContract.Registry, newRegistry)
  // }
  getReserve() {
    return this.getContract(CeloContract.Reserve)
  }
  getSortedOracles() {
    return this.getContract(CeloContract.SortedOracles)
  }
  getStableToken() {
    return this.getContract(CeloContract.StableToken)
  }
  getValidators() {
    return this.getContract(CeloContract.Validators)
  }

  /**
   * Get Contract wrapper
   */
  public async getContract<C extends ValidWrappers>(contract: C, address?: string) {
    if (this.wrapperCache[contract] == null) {
      const instance = await this.kit._web3Contracts.getContract(contract, address)
      const Klass: CFType[C] = WrapperFactories[contract]
      this.wrapperCache[contract] = new Klass(this.kit, instance as any) as any
    }
    return this.wrapperCache[contract]!
  }
}<|MERGE_RESOLUTION|>--- conflicted
+++ resolved
@@ -14,11 +14,8 @@
 import { GoldTokenWrapper } from './wrappers/GoldTokenWrapper'
 import { GovernanceWrapper } from './wrappers/Governance'
 import { LockedGoldWrapper } from './wrappers/LockedGold'
-<<<<<<< HEAD
 import { MetaTransactionWalletWrapper } from './wrappers/MetaTransactionWallet'
-=======
 import { MetaTransactionWalletDeployerWrapper } from './wrappers/MetaTransactionWalletDeployer'
->>>>>>> e9833711
 import { MultiSigWrapper } from './wrappers/MultiSig'
 import { ReserveWrapper } from './wrappers/Reserve'
 import { SortedOraclesWrapper } from './wrappers/SortedOracles'
@@ -43,11 +40,8 @@
   [CeloContract.LockedGold]: LockedGoldWrapper,
   // [CeloContract.Random]: RandomWrapper,
   // [CeloContract.Registry]: RegistryWrapper,
-<<<<<<< HEAD
   [CeloContract.MetaTransactionWallet]: MetaTransactionWalletWrapper,
-=======
   [CeloContract.MetaTransactionWalletDeployer]: MetaTransactionWalletDeployerWrapper,
->>>>>>> e9833711
   [CeloContract.MultiSig]: MultiSigWrapper,
   [CeloContract.Reserve]: ReserveWrapper,
   [CeloContract.SortedOracles]: SortedOraclesWrapper,
@@ -141,14 +135,14 @@
   getLockedGold() {
     return this.getContract(CeloContract.LockedGold)
   }
+  getMetaTransactionWallet(address: string) {
+    return this.getContract(CeloContract.MetaTransactionWallet, address)
+  }
   getMetaTransactionWalletDeployer(address: string) {
     return this.getContract(CeloContract.MetaTransactionWalletDeployer, address)
   }
   getMultiSig(address: string) {
     return this.getContract(CeloContract.MultiSig, address)
-  }
-  getMetaTransactionWallet(address: string) {
-    return this.getContract(CeloContract.MetaTransactionWallet, address)
   }
   // getRegistry() {
   //   return this.getWrapper(CeloContract.Registry, newRegistry)
