<<<<<<< HEAD
import { CeloTransactionObject, getAbiTypes } from '@celo/communication'
import { CeloTxObject, CeloTxPending } from '@celo/communication/types/commons'
import { concurrentMap } from '@celo/utils/lib/async'
=======
import { concurrentMap } from '@celo/base/lib/async'
>>>>>>> 171d4f76
import { keccak256 } from 'ethereumjs-util'
import { Contract } from 'web3-eth-contract'
import { CeloContract } from '../base'
import { obtainKitContractDetails } from '../explorer/base'
import { BlockExplorer } from '../explorer/block-explorer'
import { ABI as GovernanceABI } from '../generated/Governance'
import { ContractKit } from '../kit'
import { valueToString } from '../wrappers/BaseWrapper'
import { hotfixToParams, Proposal, ProposalTransaction } from '../wrappers/Governance'
import { setImplementationOnProxy } from './proxy'

export const HOTFIX_PARAM_ABI_TYPES = getAbiTypes(GovernanceABI as any, 'executeHotfix')

export const hotfixToEncodedParams = (kit: ContractKit, proposal: Proposal, salt: Buffer) =>
  kit.communication.web3.eth.abi.encodeParameters(
    HOTFIX_PARAM_ABI_TYPES,
    hotfixToParams(proposal, salt)
  )

export const hotfixToHash = (kit: ContractKit, proposal: Proposal, salt: Buffer) =>
  keccak256(hotfixToEncodedParams(kit, proposal, salt)) as Buffer

/**
 * JSON encoding of a proposal transaction.
 *
 * Example:
 * ```json
 * {
 *   "contract": "Election",
 *   "function": "setElectableValidators",
 *   "args": [ "1", "120" ],
 *   "value": "0"
 * }
 * ```
 */
export interface ProposalTransactionJSON {
  contract: CeloContract
  function: string
  args: any[]
  params?: Record<string, any>
  value: string
}

/**
 * Convert a compiled proposal to a human-readable JSON form using network information.
 * @param kit Contract kit instance used to resolve addresses to contract names.
 * @param proposal A constructed proposal object.
 * @returns The JSON encoding of the proposal.
 */
export const proposalToJSON = async (kit: ContractKit, proposal: Proposal) => {
  const contractDetails = await obtainKitContractDetails(kit)
  const blockExplorer = new BlockExplorer(kit, contractDetails)

  return concurrentMap<ProposalTransaction, ProposalTransactionJSON>(4, proposal, async (tx) => {
    const parsedTx = blockExplorer.tryParseTx(tx as CeloTxPending)
    if (parsedTx == null) {
      throw new Error(`Unable to parse ${tx} with block explorer`)
    }
    return {
      contract: parsedTx.callDetails.contract as CeloContract,
      function: parsedTx.callDetails.function,
      args: parsedTx.callDetails.argList,
      params: parsedTx.callDetails.paramMap,
      value: parsedTx.tx.value,
    }
  })
}

type ProposalTxParams = Pick<ProposalTransaction, 'to' | 'value'>

/**
 * Builder class to construct proposals from JSON or transaction objects.
 */
export class ProposalBuilder {
  constructor(
    private readonly kit: ContractKit,
    private readonly builders: Array<() => Promise<ProposalTransaction>> = []
  ) {}

  /**
   * Build calls all of the added build steps and returns the final proposal.
   * @returns A constructed Proposal object (i.e. a list of ProposalTransaction)
   */
  build = async () => concurrentMap(4, this.builders, (builder) => builder())

  /**
   * Converts a Web3 transaction into a proposal transaction object.
   * @param tx A Web3 transaction object to convert.
   * @param params Parameters for how the transaction should be executed.
   */
  fromWeb3tx = (tx: CeloTxObject<any>, params: ProposalTxParams): ProposalTransaction => ({
    value: params.value,
    to: params.to,
    input: tx.encodeABI(),
  })

  /**
   * Adds a transaction to set the implementation on a proxy to the given address.
   * @param contract Celo contract name of the proxy which should have its implementation set.
   * @param newImplementationAddress Address of the new contract implementation.
   */
  addProxyRepointingTx = (contract: CeloContract, newImplementationAddress: string) => {
    this.builders.push(async () => {
      const proxy = await this.kit._web3Contracts.getContract(contract)
      return this.fromWeb3tx(setImplementationOnProxy(newImplementationAddress), {
        to: proxy.options.address,
        value: '0',
      })
    })
  }

  /**
   * Adds a Web3 transaction to the list for proposal construction.
   * @param tx A Web3 transaction object to add to the proposal.
   * @param params Parameters for how the transaction should be executed.
   */
  addWeb3Tx = (tx: CeloTxObject<any>, params: ProposalTxParams) =>
    this.builders.push(async () => this.fromWeb3tx(tx, params))

  /**
   * Adds a Celo transaction to the list for proposal construction.
   * @param tx A Celo transaction object to add to the proposal.
   * @param params Optional parameters for how the transaction should be executed.
   */
  addTx(tx: CeloTransactionObject<any>, params: Partial<ProposalTxParams> = {}) {
    const to = params.to ?? tx.defaultParams?.to
    const value = params.value ?? tx.defaultParams?.value
    if (!to || !value) {
      throw new Error("Transaction parameters 'to' and/or 'value' not provided")
    }
    // TODO fix type of value
    this.addWeb3Tx(tx.txo, { to, value: valueToString(value.toString()) })
  }

  /**
   * Adds a JSON encoded proposal transaction to the builder list.
   * @param tx A JSON encoded proposal transaction.
   */
  addJsonTx = (tx: ProposalTransactionJSON) =>
    this.builders.push(async () => {
      const contract = await this.kit._web3Contracts.getContract(tx.contract)
      const methodName = tx.function
      const method = (contract.methods as Contract['methods'])[methodName]
      if (!method) {
        throw new Error(`Method ${methodName} not found on ${tx.contract}`)
      }
      const txo = method(...tx.args)
      if (!txo) {
        throw new Error(`Arguments ${tx.args} did not match ${methodName} signature`)
      }
      if (tx.value === undefined) {
        tx.value = '0'
      }
      return this.fromWeb3tx(txo, { to: contract.options.address, value: tx.value })
    })
}<|MERGE_RESOLUTION|>--- conflicted
+++ resolved
@@ -1,10 +1,6 @@
-<<<<<<< HEAD
+import { concurrentMap } from '@celo/base/lib/async'
 import { CeloTransactionObject, getAbiTypes } from '@celo/communication'
 import { CeloTxObject, CeloTxPending } from '@celo/communication/types/commons'
-import { concurrentMap } from '@celo/utils/lib/async'
-=======
-import { concurrentMap } from '@celo/base/lib/async'
->>>>>>> 171d4f76
 import { keccak256 } from 'ethereumjs-util'
 import { Contract } from 'web3-eth-contract'
 import { CeloContract } from '../base'
