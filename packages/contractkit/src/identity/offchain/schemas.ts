<<<<<<< HEAD
import { Address } from '@celo/communication'
=======
import { makeAsyncThrowable } from '@celo/base/lib/result'
>>>>>>> e70479d1
import { AddressType, SignatureType } from '@celo/utils/lib/io'
import * as t from 'io-ts'
import { toChecksumAddress } from 'web3-utils'
import OffchainDataWrapper from '../offchain-data-wrapper'
import { readWithSchemaAsResult, SingleSchema, writeWithSchema } from './schema-utils'

const NameSchema = t.type({
  name: t.string,
})
export type NameType = t.TypeOf<typeof NameSchema>

export class NameAccessor extends SingleSchema<NameType> {
  constructor(readonly wrapper: OffchainDataWrapper) {
    super(wrapper, NameSchema, '/account/name')
  }
}

const AuthorizedSignerSchema = t.type({
  address: AddressType,
  proofOfPossession: SignatureType,
  filteredDataPaths: t.string,
})

export class AuthorizedSignerAccessor {
  basePath = '/account/authorizedSigners'
  constructor(readonly wrapper: OffchainDataWrapper) {}

  async readAsResult(account: Address, signer: Address) {
    return readWithSchemaAsResult(
      this.wrapper,
      AuthorizedSignerSchema,
      account,
      this.basePath + '/' + toChecksumAddress(signer)
    )
  }

  read = makeAsyncThrowable(this.readAsResult.bind(this))

  async write(signer: Address, proofOfPossession: string, filteredDataPaths: string) {
    return writeWithSchema(
      this.wrapper,
      AuthorizedSignerSchema,
      this.basePath + '/' + toChecksumAddress(signer),
      {
        address: toChecksumAddress(signer),
        proofOfPossession,
        filteredDataPaths,
      }
    )
  }
}<|MERGE_RESOLUTION|>--- conflicted
+++ resolved
@@ -1,8 +1,5 @@
-<<<<<<< HEAD
+import { makeAsyncThrowable } from '@celo/base/lib/result'
 import { Address } from '@celo/communication'
-=======
-import { makeAsyncThrowable } from '@celo/base/lib/result'
->>>>>>> e70479d1
 import { AddressType, SignatureType } from '@celo/utils/lib/io'
 import * as t from 'io-ts'
 import { toChecksumAddress } from 'web3-utils'
