<<<<<<< HEAD
import { Address } from '@celo/communication'
import { isLeft } from 'fp-ts/lib/Either'
import * as t from 'io-ts'
import OffchainDataWrapper from '../offchain-data-wrapper'
=======
import { Err, makeAsyncThrowable, Ok, Result, RootError } from '@celo/base/lib/result'
import { isRight } from 'fp-ts/lib/Either'
import * as t from 'io-ts'
import { Address } from '../../base'
import OffchainDataWrapper, { OffchainErrors } from '../offchain-data-wrapper'

export enum SchemaErrorTypes {
  InvalidDataError = 'InvalidDataError',
  OffchainError = 'OffchainError',
}

export class InvalidDataError extends RootError<SchemaErrorTypes.InvalidDataError> {
  constructor() {
    super(SchemaErrorTypes.InvalidDataError)
  }
}

export class OffchainError extends RootError<SchemaErrorTypes.OffchainError> {
  constructor(readonly error: OffchainErrors) {
    super(SchemaErrorTypes.OffchainError)
  }
}

type SchemaErrors = InvalidDataError | OffchainError
>>>>>>> e70479d1

export class SingleSchema<T> {
  constructor(
    readonly wrapper: OffchainDataWrapper,
    readonly type: t.Type<T>,
    readonly dataPath: string
  ) {}

  async readAsResult(account: string) {
    return readWithSchemaAsResult(this.wrapper, this.type, account, this.dataPath)
  }

  read = makeAsyncThrowable(this.readAsResult.bind(this))

  async write(data: T) {
    return writeWithSchema(this.wrapper, this.type, this.dataPath, data)
  }
}

export const readWithSchemaAsResult = async <T>(
  wrapper: OffchainDataWrapper,
  type: t.Type<T>,
  account: Address,
  dataPath: string
): Promise<Result<T, SchemaErrors>> => {
  const resp = await wrapper.readDataFromAsResult(account, dataPath)

  if (!resp.ok) {
    return Err(new OffchainError(resp.error))
  }

  try {
    const asJson = JSON.parse(resp.result)
    const parseResult = type.decode(asJson)
    if (isRight(parseResult)) {
      return Ok(parseResult.right)
    }
    return Err(new RootError(SchemaErrorTypes.InvalidDataError))
  } catch (error) {
    return Err(new RootError(SchemaErrorTypes.InvalidDataError))
  }
}

export const readWithSchema = makeAsyncThrowable(readWithSchemaAsResult)

export const writeWithSchema = async <T>(
  wrapper: OffchainDataWrapper,
  type: t.Type<T>,
  dataPath: string,
  data: T
) => {
  if (!type.is(data)) {
    return
  }
  const serializedData = JSON.stringify(data)
  await wrapper.writeDataTo(serializedData, dataPath)
  return
}<|MERGE_RESOLUTION|>--- conflicted
+++ resolved
@@ -1,13 +1,7 @@
-<<<<<<< HEAD
+import { Err, makeAsyncThrowable, Ok, Result, RootError } from '@celo/base/lib/result'
 import { Address } from '@celo/communication'
-import { isLeft } from 'fp-ts/lib/Either'
-import * as t from 'io-ts'
-import OffchainDataWrapper from '../offchain-data-wrapper'
-=======
-import { Err, makeAsyncThrowable, Ok, Result, RootError } from '@celo/base/lib/result'
 import { isRight } from 'fp-ts/lib/Either'
 import * as t from 'io-ts'
-import { Address } from '../../base'
 import OffchainDataWrapper, { OffchainErrors } from '../offchain-data-wrapper'
 
 export enum SchemaErrorTypes {
@@ -28,7 +22,6 @@
 }
 
 type SchemaErrors = InvalidDataError | OffchainError
->>>>>>> e70479d1
 
 export class SingleSchema<T> {
   constructor(
