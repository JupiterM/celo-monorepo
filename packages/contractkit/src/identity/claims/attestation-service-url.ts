--- conflicted
+++ resolved
@@ -1,9 +1,5 @@
-<<<<<<< HEAD
+import { ensureLeading0x, eqAddress } from '@celo/base/lib/address'
 import { Address } from '@celo/communication/types/commons'
-import { ensureLeading0x, eqAddress } from '@celo/utils/lib/address'
-=======
-import { eqAddress } from '@celo/base/lib/address'
->>>>>>> 171d4f76
 import { AttestationServiceStatusResponseType, UrlType } from '@celo/utils/lib/io'
 import { verifySignature } from '@celo/utils/lib/signatureUtils'
 import fetch from 'cross-fetch'
