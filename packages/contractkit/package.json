--- conflicted
+++ resolved
@@ -27,41 +27,15 @@
     "lint": "tslint -c tslint.json --project ."
   },
   "dependencies": {
-<<<<<<< HEAD
-    "@celo/base": "0.0.3-dev",
+    "@celo/base": "0.0.4-dev",
     "@celo/communication": "0.0.1-dev",
-    "@celo/utils": "0.1.20-dev",
-=======
-    "@azure/identity": "^1.1.0",
-    "@azure/keyvault-keys": "^4.1.0",
-    "@azure/keyvault-secrets": "^4.1.0",
-    "@celo/base": "0.0.4-dev",
     "@celo/utils": "0.1.22-dev",
-    "@ledgerhq/hw-app-eth": "^5.11.0",
-    "@ledgerhq/hw-transport": "^5.11.0",
-    "@types/asn1js": "^0.0.2",
-    "asn1js": "^2.0.26",
-    "aws-sdk": "^2.705.0",
->>>>>>> 8283f0ed
     "bignumber.js": "^9.0.0",
     "cross-fetch": "3.0.4",
     "debug": "^4.1.1",
     "fp-ts": "2.1.1",
-<<<<<<< HEAD
+    "inquirer": "^7.0.5",
     "io-ts": "2.0.1"
-=======
-    "io-ts": "2.0.1",
-    "qrcode": "^1.4.4",
-    "secp256k1": "^4.0.0",
-    "web3": "1.2.4",
-    "web3-core": "1.2.4",
-    "web3-core-helpers": "1.2.4",
-    "web3-eth": "1.2.4",
-    "web3-eth-abi": "1.2.4",
-    "web3-eth-contract": "1.2.4",
-    "web3-utils": "1.2.11",
-    "inquirer": "^7.0.5"
->>>>>>> 8283f0ed
   },
   "devDependencies": {
     "@celo/dev-utils": "0.0.1-dev",
@@ -69,17 +43,9 @@
     "@celo/ganache-cli": "git+https://github.com/celo-org/ganache-cli.git#21652da",
     "@celo/protocol": "1.0.0",
     "@types/debug": "^4.1.5",
-<<<<<<< HEAD
+    "@types/inquirer": "^6.5.0",
     "fetch-mock": "9.10.4",
-=======
-    "@types/ethereumjs-util": "^5.2.0",
-    "@types/qrcode": "^1.3.4",
-    "fetch-mock": "9.10.4",
-    "@types/secp256k1": "^3.5.3",
-    "dotenv": "^8.2.0",
     "jest": "^25.2.4",
-    "@types/inquirer": "^6.5.0",
->>>>>>> 8283f0ed
     "ts-node": "8.3.0",
     "typedoc": "^0.16.9",
     "typedoc-plugin-markdown": "^2.2.16",
