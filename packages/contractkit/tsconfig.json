--- conflicted
+++ resolved
@@ -5,10 +5,6 @@
     "outDir": "lib",
     "resolveJsonModule": true,
   },
-<<<<<<< HEAD
-  "include": ["src"],
-=======
-  "include": ["src/**/*", "types/**/*", "src/utils/timezones.json"],
->>>>>>> ace4af29
+  "include": ["src/**/*", "types/**/*"],
   "references": [{ "path": "../utils" }]
 }