--- conflicted
+++ resolved
@@ -1,17 +1,11 @@
 import { ContractKit, newKitFromWeb3 } from '@celo/contractkit'
 import { ClaimTypes, IdentityMetadataWrapper } from '@celo/contractkit/lib/identity'
 import { eqAddress } from '@celo/utils/lib/address'
-<<<<<<< HEAD
-import 'cross-fetch/polyfill'
-import { FindOptions, Sequelize } from 'sequelize'
-import Web3 from 'web3'
-import { fetchEnv, getAccountAddress, getAttestationSignerAddress } from './env'
-=======
 import Logger from 'bunyan'
 import moment from 'moment'
 import { FindOptions, Op, Sequelize, Transaction } from 'sequelize'
+import Web3 from 'web3'
 import { fetchEnv, fetchEnvOrDefault, getAccountAddress, getAttestationSignerAddress } from './env'
->>>>>>> 8283f0ed
 import { rootLogger } from './logger'
 import { Gauges } from './metrics'
 import Attestation, {
