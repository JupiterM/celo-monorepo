import { AttestationState } from '@celo/contractkit/lib/wrappers/Attestations'
import { AttestationUtils, PhoneNumberUtils } from '@celo/utils'
import { eqAddress } from '@celo/utils/lib/address'
import { sleep } from '@celo/utils/lib/async'
import { AttestationRequest } from '@celo/utils/lib/io'
import Logger from 'bunyan'
import { randomBytes } from 'crypto'
import express from 'express'
import { findAttestationByKey, kit, makeSequelizeLogger, SequelizeLogger } from '../db'
import { getAccountAddress, getAttestationSignerAddress, isDevMode } from '../env'
import { Counters } from '../metrics'
import { AttestationKey, AttestationModel } from '../models/attestation'
import { ErrorWithResponse, respondWithAttestation, respondWithError, Response } from '../request'
import { rerequestAttestation, startSendSms } from '../sms'
import { obfuscateNumber } from '../sms/base'

const ATTESTATION_ERROR = 'Valid attestation could not be provided'
const NO_INCOMPLETE_ATTESTATION_FOUND_ERROR = 'No incomplete attestation found'

function toBase64(str: string) {
  return Buffer.from(str.slice(2), 'hex').toString('base64')
}

function createAttestationTextMessage(attestationCode: string, smsRetrieverAppSig?: string) {
  const messageBase = `celo://wallet/v/${toBase64(attestationCode)}`
  return smsRetrieverAppSig ? `<#> ${messageBase} ${smsRetrieverAppSig}` : messageBase
}

function getAttestationKey(attestationRequest: AttestationRequest): AttestationKey {
  return {
    identifier: PhoneNumberUtils.getPhoneHash(
      attestationRequest.phoneNumber,
      attestationRequest.salt
    ),
    account: attestationRequest.account,
    issuer: attestationRequest.issuer,
  }
}

class AttestationRequestHandler {
  logger: Logger
  key: AttestationKey
  sequelizeLogger: SequelizeLogger
  constructor(public readonly attestationRequest: AttestationRequest, logger: Logger) {
    this.logger = logger.child({
      account: attestationRequest.account,
      issuer: attestationRequest.issuer,
      phoneNumber: obfuscateNumber(attestationRequest.phoneNumber),
    })
    this.sequelizeLogger = makeSequelizeLogger(this.logger)
    this.key = getAttestationKey(this.attestationRequest)
  }

  async findOrValidateRequest(): Promise<AttestationModel | null> {
    const { account, issuer } = this.attestationRequest

    const address = getAccountAddress()
    if (!eqAddress(address, issuer)) {
      Counters.attestationRequestsWrongIssuer.inc()
      throw new ErrorWithResponse(`Mismatching issuer, I am ${address}`, 422)
    }

    const attestation = await findAttestationByKey(this.key, {
      logging: this.sequelizeLogger,
    })

    // Re-requests for existing attestations skip the on-chain check.
    if (attestation) {
      Counters.attestationRequestsRerequest.inc()
      return attestation
    }

    if (isDevMode()) {
      return attestation
    }

    // Check the on-chain status of the attestation. If it's marked Complete, don't do it.
    // If it's missing, the full node could be behind by a block or two. Try a few times before erroring.
    const attestations = await kit.contracts.getAttestations()
    for (let i = 0; i < 4; i++) {
      try {
        const state = await attestations.getAttestationState(this.key.identifier, account, issuer)
        if (state?.attestationState === AttestationState.Incomplete) {
          Counters.attestationRequestsValid.inc()
          return null
        } else if (state?.attestationState === AttestationState.Complete) {
          break
        }
        // tslint:disable-next-line: no-empty
      } catch {}
      await sleep(2500)
    }

    Counters.attestationRequestsWOIncompleteAttestation.inc()
    throw new ErrorWithResponse(NO_INCOMPLETE_ATTESTATION_FOUND_ERROR, 422)

    // TODO: Check expiration
  }

  async signAttestation() {
    const { phoneNumber, account, salt } = this.attestationRequest
    const message = AttestationUtils.getAttestationMessageToSignFromPhoneNumber(
      phoneNumber,
      account,
      salt
    )

<<<<<<< HEAD
    return kit.communication.web3.eth.sign(message, getAttestationSignerAddress())
  }

  async validateAttestation(attestationCode: string) {
    const { account } = this.attestationRequest
    const address = getAccountAddress()
    const attestations = await kit.contracts.getAttestations()
    const isValid = await attestations.validateAttestationCode(
      this.identifier,
      account,
      address,
      attestationCode
    )

    if (!isValid) {
      Counters.attestationRequestsAttestationErrors.inc()
      throw new Error(ATTESTATION_ERROR)
=======
    try {
      return await kit.web3.eth.sign(message, getAttestationSignerAddress())
    } catch (error) {
      if (isDevMode()) {
        return randomBytes(65).toString('hex')
      } else {
        throw error
      }
>>>>>>> 8283f0ed
    }
  }

  async validateAttestationCode(attestationCode: string) {
    if (!isDevMode()) {
      const { account } = this.attestationRequest
      const address = getAccountAddress()
      const attestations = await kit.contracts.getAttestations()
      const isValid = await attestations.validateAttestationCode(
        this.key.identifier,
        account,
        address,
        attestationCode
      )

      if (!isValid) {
        Counters.attestationRequestsAttestationErrors.inc()
        throw new ErrorWithResponse(ATTESTATION_ERROR, 422)
      }
    }
  }

  // Main process for handling an attestation.
  async doAttestation() {
    Counters.attestationRequestsTotal.inc()
    let attestation = await this.findOrValidateRequest()

    if (attestation && attestation.message) {
      // Re-request existing attestation
      attestation = await rerequestAttestation(this.key, this.logger, this.sequelizeLogger)
    } else {
      // New attestation: create text message, new delivery.
      const attestationCode = await this.signAttestation()
      await this.validateAttestationCode(attestationCode)

      const textMessage = createAttestationTextMessage(
        attestationCode,
        this.attestationRequest.smsRetrieverAppSig
      )

      attestation = await startSendSms(
        this.key,
        this.attestationRequest.phoneNumber,
        textMessage,
        this.logger,
        this.sequelizeLogger
      )
    }

    if (attestation.failure()) {
      Counters.attestationRequestsFailedToSendSms.inc()
    } else {
      Counters.attestationRequestsSentSms.inc()
    }

    return attestation
  }
}

export async function handleAttestationRequest(
  _req: express.Request,
  res: Response,
  attestationRequest: AttestationRequest
) {
  const handler = new AttestationRequestHandler(attestationRequest, res.locals.logger)
  try {
    const attestation = await handler.doAttestation()
    respondWithAttestation(res, attestation)
  } catch (error) {
    if (!error.responseCode) {
      handler.logger.error({ error })
      Counters.attestationRequestUnexpectedErrors.inc()
    } else {
      handler.logger.info({ error })
    }
    respondWithError(res, error.responseCode ?? 500, `${error.message ?? error}`)
  }
}<|MERGE_RESOLUTION|>--- conflicted
+++ resolved
@@ -105,34 +105,14 @@
       salt
     )
 
-<<<<<<< HEAD
-    return kit.communication.web3.eth.sign(message, getAttestationSignerAddress())
-  }
-
-  async validateAttestation(attestationCode: string) {
-    const { account } = this.attestationRequest
-    const address = getAccountAddress()
-    const attestations = await kit.contracts.getAttestations()
-    const isValid = await attestations.validateAttestationCode(
-      this.identifier,
-      account,
-      address,
-      attestationCode
-    )
-
-    if (!isValid) {
-      Counters.attestationRequestsAttestationErrors.inc()
-      throw new Error(ATTESTATION_ERROR)
-=======
     try {
-      return await kit.web3.eth.sign(message, getAttestationSignerAddress())
+      return await kit.communication.web3.eth.sign(message, getAttestationSignerAddress())
     } catch (error) {
       if (isDevMode()) {
         return randomBytes(65).toString('hex')
       } else {
         throw error
       }
->>>>>>> 8283f0ed
     }
   }
 
