# Don't use "//" for comments in this file.
# This file is meant to be executed as a bash script for testing.
ENV_TYPE="staging"

GETH_VERBOSITY=2

VM_BASED=true

KUBERNETES_CLUSTER_NAME="baklavastaging"
KUBERNETES_CLUSTER_ZONE="us-west1-a"
CLUSTER_DOMAIN_NAME="celo-testnet"

TESTNET_PROJECT_NAME="celo-testnet"

BLOCKSCOUT_DOCKER_IMAGE_REPOSITORY="gcr.io/celo-testnet/blockscout"
BLOCKSCOUT_DOCKER_IMAGE_TAG="5f546f4e479fc51817fa324149002ce70478389a"
BLOCKSCOUT_WEB_REPLICAS=3
BLOCKSCOUT_DB_SUFFIX=
BLOCKSCOUT_SUBNETWORK_NAME="Baklava Staging"

CELOSTATS_SERVER_DOCKER_IMAGE_REPOSITORY="gcr.io/celo-testnet/celostats-server"
CELOSTATS_SERVER_DOCKER_IMAGE_TAG="70bbe4d9bd4015ddcb9adfd5ea0e205a043e87c9"
CELOSTATS_FRONTEND_DOCKER_IMAGE_REPOSITORY="gcr.io/celo-testnet/celostats-frontend"
CELOSTATS_FRONTEND_DOCKER_IMAGE_TAG="5088737a2cb83d5c9a5790ca5eff8310038bc9f4"
CELOSTATS_TRUSTED_ADDRESSES=""
CELOSTATS_BANNED_ADDRESSES=""
CELOSTATS_RESERVED_ADDRESSES=""

GETH_NODE_DOCKER_IMAGE_REPOSITORY="us.gcr.io/celo-testnet/geth"
GETH_NODE_DOCKER_IMAGE_TAG="c82411259ac7a0b44a4705b7c5f6289f6e8292b2"

GETH_BOOTNODE_DOCKER_IMAGE_REPOSITORY="us.gcr.io/celo-testnet/geth-all"
GETH_BOOTNODE_DOCKER_IMAGE_TAG="c82411259ac7a0b44a4705b7c5f6289f6e8292b2"

CELOTOOL_DOCKER_IMAGE_REPOSITORY="gcr.io/celo-testnet/celo-monorepo"
CELOTOOL_DOCKER_IMAGE_TAG="celotool-dc5e5dfa07231a4ff4664816a95eae606293eae9"

CELOCLI_STANDALONE_IMAGE_REPOSITORY="gcr.io/celo-testnet/celocli-standalone"
CELOCLI_STANDALONE_IMAGE_TAG="0.0.30-beta2"

# Schedule for an oracle deployed via celotool, expressed in crontab syntax
# This schedule is "every 5th minute"
ORACLE_CRON_SCHEDULE="*/5 * * * *"

ORACLE_DOCKER_IMAGE_REPOSITORY="gcr.io/celo-testnet/oracle"
ORACLE_DOCKER_IMAGE_TAG="baklavastaging"

TRANSACTION_METRICS_EXPORTER_DOCKER_IMAGE_REPOSITORY="gcr.io/celo-testnet/celo-monorepo"
TRANSACTION_METRICS_EXPORTER_DOCKER_IMAGE_TAG="transaction-metrics-exporter-dc5e5dfa07231a4ff4664816a95eae606293eae9"

ATTESTATION_SERVICE_DOCKER_IMAGE_REPOSITORY="us.gcr.io/celo-testnet/celo-monorepo"
ATTESTATION_SERVICE_DOCKER_IMAGE_TAG="attestation-service-dc5e5dfa07231a4ff4664816a95eae606293eae9"

GETH_EXPORTER_DOCKER_IMAGE_REPOSITORY="gcr.io/celo-testnet-production/geth-exporter"
GETH_EXPORTER_DOCKER_IMAGE_TAG="ed7d21bd50592709173368cd697ef73c1774a261"

# Genesis Vars
NETWORK_ID=31418
CONSENSUS_TYPE="istanbul"
BLOCK_TIME=5
EPOCH=17280
LOOKBACK=12
ISTANBUL_REQUEST_TIMEOUT_MS=10000

# the number of load test clients that will be given funds in the genesis & migrations
LOAD_TEST_CLIENTS=10
# every 3.6 seconds, so that 1000 transactions are sent by a client every hour
LOAD_TEST_TX_DELAY_MS=3600

# the amount in cUSD wei to give faucet, load test, and attestation bot accounts
FAUCET_CUSD_WEI=60000000000000000000000

<<<<<<< HEAD
VALIDATORS=70
PROXIED_VALIDATORS=35
TX_NODES=5
# Nodes whose RPC ports are only internally exposed
PRIVATE_TX_NODES=1
=======
VALIDATORS=20
PROXIED_VALIDATORS=10
TX_NODES=3
>>>>>>> 9ce4207a
# STATIC_IPS_FOR_GETH_NODES=false
# Whether tx_nodes/validators stateful set should use ssd persistent disks
# GETH_NODES_SSD_DISKS=true
IN_MEMORY_DISCOVERY_TABLE=false
# PING_IP_FROM_PACKET=false

# Testnet vars
# GETH_NODES_BACKUP_CRONJOB_ENABLED=true
# CONTRACT_CRONJOBS_ENABLED=true
CLUSTER_CREATION_FLAGS="--enable-autoscaling --min-nodes 3 --max-nodes 8 --machine-type=n1-standard-4"

GETH_NODE_CPU_REQUEST=400m
GETH_NODE_MEMORY_REQUEST=2.5G

VERIFICATION_POOL_URL="https://us-central1-celo-testnet.cloudfunctions.net/handleVerificationRequestbaklavastaging/v0.1/sms/"
VERIFICATION_REWARDS_URL="https://us-central1-celo-testnet.cloudfunctions.net/handleVerificationRequestbaklavastaging/v0.1/rewards/"

STACKDRIVER_MONITORING_DASHBOARD="https://app.google.stackdriver.com/dashboards/11713866848730522797?project=celo-testnet"
STACKDRIVER_NOTIFICATION_CHANNEL_APPLICATIONS="12047595356119796119"
STACKDRIVER_NOTIFICATION_CHANNEL_PROTOCOL="12047595356119796119"
STACKDRIVER_NOTIFICATION_APPLICATIONS_PREFIX="notification-service-,blockchain-api-,faucet-"

MOBILE_WALLET_PLAYSTORE_LINK="https://play.google.com/apps/internaltest/4700990475000634666"

PROMTOSD_SCRAPE_INTERVAL="5m"
PROMTOSD_EXPORT_INTERVAL="5m"

SMS_RETRIEVER_HASH_CODE=l5k6LvdPDXS


# Attestation Bot variables
ATTESTATION_BOT_INITIAL_WAIT_SECONDS=3
ATTESTATION_BOT_IN_BETWEEN_WAIT_SECONDS=10
ATTESTATION_BOT_MAX_ATTESTATIONS=3

# Number of gold-holding bots that vote for validator groups
VOTING_BOTS=20
# 10,000 CG
VOTING_BOT_BALANCE=10000000000000000000000

# Probability that a given bot account will participate in the current epoch's voting
VOTING_BOT_WAKE_PROBABILITY=0.2
# Baseline probability of changing vote once woken. If the group that this bot account
# has currently voted for is 1, this is the probability the bot will change their vote
VOTING_BOT_CHANGE_BASELINE=0

# The probability that when choosing a new group to vote for, it will choose a never-elected group
# Should be in the range of 0 to 1. Lower values bias towards incumbency. Higher values bias
# towards novelty.
VOTING_BOT_EXPLORE_PROBABILITY=0.7

# This value is used to determine how heavily a group's score weigh in the bot's voting decision
# Should be a positive number. 1 is a linear relationship. Higher values increase the separation
# among high scores. Less than 1 has a steep drop-off for low-scoring groups.
VOTING_BOT_SCORE_SENSITIVITY=1

# Schedule for the voting bot process, deployed via celotool, expressed in crontab syntax
# Minimum epoch length is 1 day. This cron schedule is "every 6 hours".
VOTING_BOT_CRON_SCHEDULE="0 */6 * * *"<|MERGE_RESOLUTION|>--- conflicted
+++ resolved
@@ -70,17 +70,11 @@
 # the amount in cUSD wei to give faucet, load test, and attestation bot accounts
 FAUCET_CUSD_WEI=60000000000000000000000
 
-<<<<<<< HEAD
-VALIDATORS=70
-PROXIED_VALIDATORS=35
-TX_NODES=5
-# Nodes whose RPC ports are only internally exposed
-PRIVATE_TX_NODES=1
-=======
 VALIDATORS=20
 PROXIED_VALIDATORS=10
 TX_NODES=3
->>>>>>> 9ce4207a
+# Nodes whose RPC ports are only internally exposed
+PRIVATE_TX_NODES=2
 # STATIC_IPS_FOR_GETH_NODES=false
 # Whether tx_nodes/validators stateful set should use ssd persistent disks
 # GETH_NODES_SSD_DISKS=true
