# Don't use "//" for comments in this file.
# This file is meant to be executed as a bash script for testing.
ENV_TYPE="production"

GETH_VERBOSITY=2

VM_BASED=true

KUBERNETES_CLUSTER_NAME="baklavastaging"
KUBERNETES_CLUSTER_ZONE="us-west1-a"
CLUSTER_DOMAIN_NAME="celo-testnet"

TESTNET_PROJECT_NAME="celo-testnet-production"

BLOCKSCOUT_DOCKER_IMAGE_REPOSITORY="gcr.io/celo-testnet/blockscout"
BLOCKSCOUT_DOCKER_IMAGE_TAG="5f546f4e479fc51817fa324149002ce70478389a"
BLOCKSCOUT_WEB_REPLICAS=3
BLOCKSCOUT_DB_SUFFIX=
BLOCKSCOUT_SUBNETWORK_NAME="Baklava"

CELOSTATS_SERVER_DOCKER_IMAGE_REPOSITORY="gcr.io/celo-testnet/celostats-server"
CELOSTATS_SERVER_DOCKER_IMAGE_TAG="70bbe4d9bd4015ddcb9adfd5ea0e205a043e87c9"
CELOSTATS_FRONTEND_DOCKER_IMAGE_REPOSITORY="gcr.io/celo-testnet/celostats-frontend"
CELOSTATS_FRONTEND_DOCKER_IMAGE_TAG="5088737a2cb83d5c9a5790ca5eff8310038bc9f4"
CELOSTATS_TRUSTED_ADDRESSES=""
CELOSTATS_BANNED_ADDRESSES=""
CELOSTATS_RESERVED_ADDRESSES=""

GETH_NODE_DOCKER_IMAGE_REPOSITORY="us.gcr.io/celo-testnet/geth"
# When upgrading change this to latest commit hash from the master of the geth repo
# `geth $ git show | head -n 1`
# DO NOT MERGE: Update this value to the final cut head
GETH_NODE_DOCKER_IMAGE_TAG="c38f2fd30d2d7c4716a5181c9645121709b9004e"

GETH_BOOTNODE_DOCKER_IMAGE_REPOSITORY="us.gcr.io/celo-testnet/geth-all"
# When upgrading change this to latest commit hash from the master of the geth repo
# `geth $ git show | head -n 1`
# DO NOT MERGE: Update this value to the final cut head
GETH_BOOTNODE_DOCKER_IMAGE_TAG="c38f2fd30d2d7c4716a5181c9645121709b9004e"

CELOTOOL_DOCKER_IMAGE_REPOSITORY="gcr.io/celo-testnet/celo-monorepo"
CELOTOOL_DOCKER_IMAGE_TAG="celotool-dc5e5dfa07231a4ff4664816a95eae606293eae9"

CELOCLI_STANDALONE_IMAGE_REPOSITORY="gcr.io/celo-testnet/celocli-standalone"
CELOCLI_STANDALONE_IMAGE_TAG="0.0.30-beta2"

# Used for determining how many full nodes to deploy for oracles
AZURE_TX_NODES_COUNT=2
AZURE_TX_NODES_DISK_SIZE=30

ORACLE_DOCKER_IMAGE_REPOSITORY="celoprod.azurecr.io/oracle/baklava"
ORACLE_DOCKER_IMAGE_TAG="33d7dd944e8a44346cfe5dd83910804ace66124e"

# Used for ignoring some oracle addresses in the on chain whitelist
# ORACLE_UNUSED_ORACLE_ADDRESSES=

ORACLE_PRIMARY_AZURE_SUBSCRIPTION_ID=7a6f5f20-bd43-4267-8c35-a734efca140c
ORACLE_PRIMARY_AZURE_TENANT_ID=7cb7628a-e37c-4afb-8332-2029e418980e
ORACLE_PRIMARY_AZURE_KUBERNETES_RESOURCE_GROUP=baklava-oracles-westus2
ORACLE_PRIMARY_AZURE_KUBERNETES_CLUSTER_NAME=baklava-oracles-westus2
# Oracle accounts that are whitelisted on baklava are generated from the mnemonic
# and are not HSMs.
ORACLE_PRIMARY_ADDRESSES_FROM_MNEMONIC_COUNT=10
#ORACLE_PRIMARY_ADDRESS_AZURE_KEY_VAULTS=0xfd3738e5e0a020614a9e5253078dda491e77031c:baklava-oracle,0x21860ca3a0a6f7e450b8f24bd00eac7ba766b85e:baklava-oracles-westus2

ORACLE_DOCKER_IMAGE_REPOSITORY="celoprod.azurecr.io/oracle/baklava"
ORACLE_DOCKER_IMAGE_TAG="e6f2c98a82edcb46799c0009800200b73ca01447"

ORACLE_PRIMARY_AZURE_SUBSCRIPTION_ID=7a6f5f20-bd43-4267-8c35-a734efca140c
ORACLE_PRIMARY_AZURE_TENANT_ID=7cb7628a-e37c-4afb-8332-2029e418980e
ORACLE_PRIMARY_AZURE_KUBERNETES_RESOURCE_GROUP=baklava-oracles-westus2
ORACLE_PRIMARY_AZURE_KUBERNETES_CLUSTER_NAME=baklava-oracles-westus2
ORACLE_PRIMARY_ADDRESS_AZURE_KEY_VAULTS=0xfd3738e5e0a020614a9e5253078dda491e77031c:baklava-oracle,0x21860ca3a0a6f7e450b8f24bd00eac7ba766b85e:baklava-oracle1,0x460b3f8d3c203363bb65b1a18d89d4ffb6b0c981:baklava-oracle2,0x3b522230c454ca9720665d66e6335a72327291e8:baklava-oracle3,0x0AFe167600a5542d10912f4A07DFc4EEe0769672:baklava-oracle4

ORACLE_SECONDARY_AZURE_SUBSCRIPTION_ID=7a6f5f20-bd43-4267-8c35-a734efca140c
ORACLE_SECONDARY_AZURE_TENANT_ID=7cb7628a-e37c-4afb-8332-2029e418980e
ORACLE_SECONDARY_AZURE_KUBERNETES_RESOURCE_GROUP=baklava-oracles-centralus
ORACLE_SECONDARY_AZURE_KUBERNETES_CLUSTER_NAME=baklava-oracles-centralus
ORACLE_SECONDARY_ADDRESS_AZURE_KEY_VAULTS=0x412ebe7859e9aa71ff5ce4038596f6878c359c96:baklava-oracle5,0xbbfe73df8b346b3261b19ac91235888aba36d68c:baklava-oracle6,0x02b1d1bea682fcab4448c0820f5db409cce4f702:baklava-oracle7,0xe90f891710f625f18ecbf1e02efb4fd1ab236a10:baklava-oracle8,0x28c52c722df87ed11c5d7665e585e84aa93d7964:baklava-oracle9

TRANSACTION_METRICS_EXPORTER_DOCKER_IMAGE_REPOSITORY="gcr.io/celo-testnet/celo-monorepo"
TRANSACTION_METRICS_EXPORTER_DOCKER_IMAGE_TAG="transaction-metrics-exporter-dc5e5dfa07231a4ff4664816a95eae606293eae9"

EKSPORTISTO_DOCKER_IMAGE_REPOSITORY="us.gcr.io/celo-testnet/eksportisto"
EKSPORTISTO_DOCKER_IMAGE_TAG="4bc7a7cff9376b0f321a832d5b37c472c9d7f88d"
EKSPORTISTO_SUFFIX='1'

ATTESTATION_SERVICE_DOCKER_IMAGE_REPOSITORY="us.gcr.io/celo-testnet/celo-monorepo"
ATTESTATION_SERVICE_DOCKER_IMAGE_TAG="attestation-service-dc5e5dfa07231a4ff4664816a95eae606293eae9"

GETH_EXPORTER_DOCKER_IMAGE_REPOSITORY="gcr.io/celo-testnet-production/geth-exporter"
GETH_EXPORTER_DOCKER_IMAGE_TAG="ed7d21bd50592709173368cd697ef73c1774a261"

# Genesis Vars
NETWORK_ID=40120
CONSENSUS_TYPE="istanbul"
BLOCK_TIME=5
EPOCH=17280
LOOKBACK=12
ISTANBUL_REQUEST_TIMEOUT_MS=10000

# the number of load test clients that will be given funds in the genesis & migrations
LOAD_TEST_CLIENTS=20
# every 7.2 seconds, so that 500 transactions are sent by a client every hour
# to simulate 10,000 total transactions per hour
LOAD_TEST_TX_DELAY_MS=7200

# the amount in cUSD wei to give faucet, load test, and attestation bot accounts
FAUCET_CUSD_WEI=60000000000000000000000

<<<<<<< HEAD
# Baklava is run entirely by non-cLabs validators
VALIDATORS=0
PROXIED_VALIDATORS=0
ELECTION_MIN_VALIDATORS=30
=======
VALIDATORS=70
# format: <# of validators>:<proxy count>,<# of validators>:<proxy count>;...
VALIDATOR_PROXY_COUNTS=35:1
>>>>>>> bc3a0aca
TX_NODES=5
# Nodes whose RPC ports are only internally exposed
PRIVATE_TX_NODES=2

# STATIC_IPS_FOR_GETH_NODES=false
# Whether tx_nodes/validators stateful set should use ssd persistent disks
# GETH_NODES_SSD_DISKS=true
NODE_DISK_SIZE_GB=15
IN_MEMORY_DISCOVERY_TABLE=false
# PING_IP_FROM_PACKET=false

<<<<<<< HEAD
=======
# Testnet vars
>>>>>>> bc3a0aca
CLUSTER_CREATION_FLAGS="--enable-autoscaling --min-nodes 3 --max-nodes 8 --machine-type=n1-standard-4"

GETH_NODE_CPU_REQUEST=400m
GETH_NODE_MEMORY_REQUEST=2.5G

VERIFICATION_POOL_URL="https://us-central1-celo-testnet.cloudfunctions.net/handleVerificationRequestbaklava/v0.1/sms/"
VERIFICATION_REWARDS_URL="https://us-central1-celo-testnet.cloudfunctions.net/handleVerificationRequestbaklava/v0.1/rewards/"

STACKDRIVER_MONITORING_DASHBOARD="https://app.google.stackdriver.com/dashboards/197781899751508281?project=celo-testnet-production"
STACKDRIVER_NOTIFICATION_CHANNEL_APPLICATIONS="1083771334675648656"
STACKDRIVER_NOTIFICATION_CHANNEL_PROTOCOL="2682373089687648093"
STACKDRIVER_NOTIFICATION_APPLICATIONS_PREFIX="notification-service-,blockchain-api-,faucet-"

MOBILE_WALLET_PLAYSTORE_LINK="https://play.google.com/apps/internaltest/4700990475000634666"

PROMTOSD_SCRAPE_INTERVAL="5m"
PROMTOSD_EXPORT_INTERVAL="5m"

# Attestation Bot variables
ATTESTATION_BOT_INITIAL_WAIT_SECONDS=600
ATTESTATION_BOT_IN_BETWEEN_WAIT_SECONDS=600
ATTESTATION_BOT_MAX_ATTESTATIONS=90

# Number of gold-holding bots that vote for validator groups
VOTING_BOTS=100
# 10,000 CG
VOTING_BOT_BALANCE=10000000000000000000000

# Probability that a given bot account will participate in the current epoch's voting
VOTING_BOT_WAKE_PROBABILITY=0

# Baseline probability of changing vote once woken. If the group that this bot account
# has currently voted for is 1, this is the probability the bot will change their vote
VOTING_BOT_CHANGE_BASELINE=0

# The probability that when choosing a new group to vote for, it will choose a never-elected group
# Should be in the range of 0 to 1. Lower values bias towards incumbency. Higher values bias
# towards novelty.
VOTING_BOT_EXPLORE_PROBABILITY=0.6

# This value is used to determine how heavily a group's score weigh in the bot's voting decision
# Should be a positive number. 1 is a linear relationship. Higher values increase the separation
# among high scores. Less than 1 has a steep drop-off for low-scoring groups.
VOTING_BOT_SCORE_SENSITIVITY=1

# Schedule for the voting bot process, deployed via celotool, expressed in crontab syntax
# Minimum epoch length is 1 hour. This cron schedule is "every hour at minute 1", in order
# to run once an epoch.
# Notes:
#   - if an epoch takes longer, this will occasionally run twice in an epoch
#   - Running on minute 1 is arbitrary. This could be any value from 0-59.
VOTING_BOT_CRON_SCHEDULE="1 * * * *"<|MERGE_RESOLUTION|>--- conflicted
+++ resolved
@@ -108,16 +108,10 @@
 # the amount in cUSD wei to give faucet, load test, and attestation bot accounts
 FAUCET_CUSD_WEI=60000000000000000000000
 
-<<<<<<< HEAD
 # Baklava is run entirely by non-cLabs validators
 VALIDATORS=0
-PROXIED_VALIDATORS=0
+VALIDATOR_PROXY_COUNTS=0:0
 ELECTION_MIN_VALIDATORS=30
-=======
-VALIDATORS=70
-# format: <# of validators>:<proxy count>,<# of validators>:<proxy count>;...
-VALIDATOR_PROXY_COUNTS=35:1
->>>>>>> bc3a0aca
 TX_NODES=5
 # Nodes whose RPC ports are only internally exposed
 PRIVATE_TX_NODES=2
@@ -129,10 +123,7 @@
 IN_MEMORY_DISCOVERY_TABLE=false
 # PING_IP_FROM_PACKET=false
 
-<<<<<<< HEAD
-=======
 # Testnet vars
->>>>>>> bc3a0aca
 CLUSTER_CREATION_FLAGS="--enable-autoscaling --min-nodes 3 --max-nodes 8 --machine-type=n1-standard-4"
 
 GETH_NODE_CPU_REQUEST=400m
